
    !-------------------------------------------------------------------------------------------------------------
    !
    !> \file        ModuleThermoIO.f90
    !> \brief       Fortran module for input/output of Thermochimica
    !> \details     The purpose of this module is to provide the means to share information
    !!              between Thermochimica and any software that calls it.
    !> \author      M.H.A. Piro
    !> \sa          ThermoDebug.f90
    !
    !
    ! Revisions:
    ! ==========
    !
    !   Date            Programmer      Description of change
    !   ----            ----------      ---------------------
    !   10/17/2011      M.H.A. Piro     Original code
    !   04/23/2012      M.H.A. Piro     Add dOxygen documentation
    !
    !
    !
    !> \param       INFOThermo      An integer scalar identifying whether the program exits successfully or if
    !!                              it encounters an error.  Details are provided in ThermoDebug.f90.
    !> \param       dTemperature    A double real scalar representing the absolute temperature.
    !> \param       dPressure       A double real scalar representing the absolute hydrostatic pressure.
    !> \param       dElementMass    A double real vector representing the mass of each chemical element for all
    !!                                  the elements on the periodic table.
    !> \param       cThermoFileName  Name of a ChemSage data-file (e.g., 'UO2fuelthermo.dat').
    !!                            NOTE: this has a maximum of 120 characters, which includes the path and the
    !!                            file extension.
    !> \param       cInputUnitTemperature:  A character scalar representing the temperature units
    !!                                       ['K', 'C', 'F', 'R'];
    !> \param       cInputUnitPressure:  A character scalar representing the pressure units
    !!                                    ['atm', 'psi', 'bar', 'Pa', 'kPa'];
    !> \param       cInputUnitMass:  A character scalar representing the mass units
    !!                                ['mass fraction', 'kilograms', 'grams', 'pounds', 'mole fraction',
    !!                                 'atom fraction', 'atoms', 'moles'].
    !> \param       iPostProcessMode An integer scalar indicating the level of detail for post-processing.
    !!                              - 0: no post-processing;
    !!                              - 1: basic output, similar to FactSage;
    !!                              - 2: advanced output, similar to FactSage with additional data.
    !
    !
    !-------------------------------------------------------------------------------------------------------------


module ModuleThermoIO

    implicit none

    SAVE

    ! INPUT VARIABLES:
    integer                                  :: iCounter, iPrintResultsMode, nMinSpeciesPerPhase = 2
    real(8)                                  :: dTemperature, dPressure, dFuzzMag = 1D-12
    real(8),       dimension(0:168)          :: dElementMass
    logical,       dimension(0:118)          :: lPreset = .FALSE.
    character(15)                            :: cInputUnitTemperature, cInputUnitPressure, cInputUnitMass
    character(120)                           :: cThermoFileName
    logical                                  :: lReinitAvailable = .FALSE., lReinitLoaded = .FALSE., lReinitRequested = .FALSE.
    logical                                  :: lStepTogether = .FALSE., lWriteJSON = .FALSE.
<<<<<<< HEAD
    integer                                  :: nPhasesExcluded = 0, nPhasesExcludedExcept = 0
    character(25), dimension(1000)           :: cPhasesExcluded = '', cPhasesExcludedExcept = ''
=======
    logical                                  :: lFuzzyStoich = .TRUE.
>>>>>>> 35b6edd3

    ! Compound variables:
    integer                                  :: nCompounds = 0
    real(8),       dimension(118)            :: dCompoundMass
    real(8),       dimension(118,0:118)      :: dCompoundStoich
    character(12), dimension(118)            :: cCompoundNames
    logical                                  :: lCompoundStoichCalculated = .FALSE., lRetryAttempted = .FALSE.
    logical                                  :: lHeatCapacityEntropyEnthalpy = .FALSE.

    ! OUTPUT VARIABLES:
    integer                                  :: INFOThermo, nSolnPhasesOut, nPureConPhaseOut, nSpeciesOut
    real(8)                                  :: dGibbsEnergySys
    real(8), dimension(:), allocatable       :: dSolnPhaseMolesOut, dPureConPhaseMolesOut, dSpeciesMoleFractionOut
    character(25), dimension(:), allocatable :: cSolnPhaseNameOut, cPureConPhaseNameOut, cSpeciesNameOut, cSpeciesPhaseOut
    logical, dimension(:), allocatable       :: lSpeciesStable
    real(8)                                  :: dHeatCapacity = 0D0, dEntropy = 0D0, dEnthalpy = 0D0

end module ModuleThermoIO<|MERGE_RESOLUTION|>--- conflicted
+++ resolved
@@ -59,12 +59,9 @@
     character(120)                           :: cThermoFileName
     logical                                  :: lReinitAvailable = .FALSE., lReinitLoaded = .FALSE., lReinitRequested = .FALSE.
     logical                                  :: lStepTogether = .FALSE., lWriteJSON = .FALSE.
-<<<<<<< HEAD
+    logical                                  :: lFuzzyStoich = .TRUE.
     integer                                  :: nPhasesExcluded = 0, nPhasesExcludedExcept = 0
     character(25), dimension(1000)           :: cPhasesExcluded = '', cPhasesExcludedExcept = ''
-=======
-    logical                                  :: lFuzzyStoich = .TRUE.
->>>>>>> 35b6edd3
 
     ! Compound variables:
     integer                                  :: nCompounds = 0
