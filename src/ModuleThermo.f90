
    !-------------------------------------------------------------------------------------------------------------
    !
    !> \file        ModuleThermo.f90
    !> \brief       Fortran module for internal use of Thermochimica
<<<<<<< HEAD
    !> \details     The purpose of this module is to provide the means to share information amoungst the
=======
    !> \details     The purpose of this module is to provide the means to share information amongst the
>>>>>>> 6ebc35cf
    !!              various subroutines used by Thermochimica
    !> \author      M.H.A. Piro
    !
    !> \param       nElements           The number of elements in the system.
    !> \param       nElementsPT         The number of chemical elements on the periodic table.
    !> \param       nSpecies            The number of species in the system.
    !> \param       nSpeciesPhase       An integer vector representing the number of species in each solution
    !!                                   phase.
    !> \param       nParam              The number of mixing parameters in the system.
    !> \param       nParamPhase         The number of mixing parameters in each solution phase.
    !> \param       nMaxParam           The maximum number of parameters that are allowed.
    !> \param       nDummySpecies       The number of dummy species that have been added to a ChemSage
    !!                                   data-file from FactSage.
    !> \param       nConPhases          The number of pure condensed phases predicted to be stable at
    !!                                   equilibrium.
    !> \param       nSolnPhases         The number of solution phases predicted to be stable at equilibrium.
    !> \param       nSolnPhasesSys      The number of solution phases in the system (not necessarily stable at
    !!                                   equilibrium).
    !> \param       iTolNum             The number of numerical tolerances (used only for allocation purposes).
    !> \param       dSpeciesTotalAtoms  The total number of atoms per formula mass of a species.
    !> \param       iPhase              An integer vector representing the phase type (0: pure condensed phase;
    !!                                   > 0: solution phase index; -1: dummy species).
    !> \param       iParticlesPerMole   The number of particles per mole of constituent.
    !> \param       iAssemblage         Integer vector containing the indices of phases estimated to be part
    !!                                   of the equilibrium phase assemblage.
    !> \param       iSpeciesPass        An integer vector that is used soley to determine whether a particular
    !!                                   species will be considered in the system.
    !> \param       dStoichSpecies      The stoichiometry coefficient of a particular element for a particular species.
    !> \param       iRegularParam       An integer matrix representing information pertient to regular solution
    !!                                   models.  The first coefficient represents the number of components in
    !!                                   the sub-system and the other coefficients represent the indices of
    !!                                   components in the sub-system.
    !> \param       iterHistoryLevel    An integer matrix representing all of the indices of phases that
    !!                                   contribute to the equilibrium phase assemblage at each stage in the
    !!                                   iteration history during Leveling.
    !> \param       dIdealConstant      The ideal gas constant.
    !> \param       dChemicalPotential  A double real vector representing the chemical potential of each
    !!                                   species.  To be precise, this is defined as the difference between
    !!                                   the standard molar Gibbs energy and the chemical potential defined
    !!                                   by the element potentials (represented in dimensionless units and per
    !!                                   formula mass).
    !> \param       dElementPotential   A double real vector representing the element potentials.
    !> \param       dExcessGibbsParam   A double real vector representing excess Gibbs energy of mixing
    !!                                   parameters.
    !> \param       dMolesElement       A double real vector representing the total number of moles of each
    !!                                   element.
    !> \param       dMolesPhase         A double real vector representing the moles of each phase.
    !> \param       dMolesSpecies       A double real vector representing the number of moles each species in
    !!                                   the system.
    !> \param       dMolFraction        A double real vector representing the mole fraction of each species in
    !!                                   the system.
    !> \param       dLevel              A double real vector representing the adjustment applied to the element
    !!                                   potentials.
    !> \param       dAtomFractionSpecies  A double real matrix representing tha atom fraction of each element in
    !!                                   each species.
    !> \param       dTolerance          A double real vector representing numerical tolerances (defined in
    !!                                   InitThermo.f90).
    !> \param       cElementName        A character vector representing the name of each element in the system.
    !> \param       cSpeciesName   A character vector representing the name of each species in short-form.
    !> \param       cSolnPhaseName      A character vector representing the name of each solution phase.
    !> \param       cSolnPhaseType      A character vector representing the type of each solution phase.
<<<<<<< HEAD
    !> \param       nCountSublattice    An integer scalar representing the number of sublattice phases (e.g., the
=======
    !> \param       nChargedPhase       An integer scalar representing the number of charged phases (e.g., the
>>>>>>> 6ebc35cf
    !!                                   Compound Energy Formalism, aqueous, etc.).
    !> \param       iPhaseSublattice    An integer vector representing the sublattice # for each soluton phase.
    !> \param       dSiteFraction       A double real array with 3 dimensions representing the site fractions
    !!                                   on each sublattice for each ionic phase.  The first dimension corresponds
    !!                                   to the ionic phase index, the second dimension corresponds to the
    !!                                   sublattice index and the third dimension corresponds to the constituent
    !!                                   index.
    !
    !-------------------------------------------------------------------------------------------------------------


module ModuleThermo

    implicit none

    SAVE

<<<<<<< HEAD
    integer::                                     nElements, nSpecies, nParam, nMaxParam, nDummySpecies, nElemOrComp
    integer::                                     nConPhases, nSolnPhases, nSolnPhasesSys, nChargedConstraints
    integer::                                     nMaxSublatticeSys, nMaxConstituentSys, nCountSublattice
=======
    integer::                                     nElements, nSpecies, nParam, nMaxParam, nDummySpecies
    integer::                                     nConPhases, nSolnPhases, nSolnPhasesSys, nChargedConstraints
    integer::                                     nMaxSublatticeSys, nMaxConstituentSys, nChargedPhase
>>>>>>> 6ebc35cf
    integer,       parameter::                    iTolNum = 15, nElementsPT = 118
    integer,       dimension(:),   allocatable::  iPhase, nSpeciesPhase, iParticlesPerMole
    integer,       dimension(:),   allocatable::  iAssemblage, nParamPhase, iElementSystem, iSpeciesPass
    integer,       dimension(:),   allocatable::  nSublatticePhase, iPhaseSublattice, iPhaseElectronID
<<<<<<< HEAD
    integer,       dimension(:,:), allocatable::  iRegularParam, iterHistoryLevel, nConstituentSublattice, nPairsSRO
    integer,       dimension(:,:), allocatable::  nSublatticeElements
    integer,       dimension(:,:,:),allocatable:: iConstituentPass, iConstituentSublattice, iSublatticeElements, iPairID
=======
    integer,       dimension(:,:), allocatable::  iRegularParam, iterHistoryLevel, nConstituentSublattice, iPairID, nPairsSRO
    integer,       dimension(:,:,:),allocatable:: iConstituentPass, iConstituentSublattice
>>>>>>> 6ebc35cf

    real(8)::                                     dIdealConstant, dNormalizeSum, dNormalizeInput
    real(8),       dimension(iTolNum)::           dTolerance
    real(8),       dimension(:),   allocatable::  dStdGibbsEnergy,    dGibbsSolnPhase, dMolesSpecies, dMagGibbsEnergy
    real(8),       dimension(:),   allocatable::  dChemicalPotential, dExcessGibbsParam, dLevel, dSpeciesTotalAtoms
    real(8),       dimension(:),   allocatable::  dElementPotential, dMolesPhase, dMolesElement, dMolFraction
    real(8),       dimension(:,:), allocatable::  dAtomFractionSpecies, dStoichSublattice, dStoichSpecies
<<<<<<< HEAD
    real(8),       dimension(:,:), allocatable::  dCoeffGibbsMagnetic, dZetaSpecies

    real(8),      dimension(:,:,:),allocatable::  dSiteFraction, dCoordinationNumber, dSublatticeCharge

    character(12), dimension(:),   allocatable::  cElementName
=======
    real(8),       dimension(:,:), allocatable:: dCoeffGibbsMagnetic, dCoordinationNumber

    real(8),      dimension(:,:,:),allocatable::  dSiteFraction

    character(3),  dimension(:),   allocatable::  cElementName
>>>>>>> 6ebc35cf
    character(25), dimension(:),   allocatable::  cSpeciesName
    character(8),  dimension(:),   allocatable::  cSolnPhaseType
    character(25), dimension(:),   allocatable::  cSolnPhaseName
    character(8),  dimension(:,:,:),allocatable:: cConstituentNameSUB

end module ModuleThermo<|MERGE_RESOLUTION|>--- conflicted
+++ resolved
@@ -3,11 +3,7 @@
     !
     !> \file        ModuleThermo.f90
     !> \brief       Fortran module for internal use of Thermochimica
-<<<<<<< HEAD
-    !> \details     The purpose of this module is to provide the means to share information amoungst the
-=======
     !> \details     The purpose of this module is to provide the means to share information amongst the
->>>>>>> 6ebc35cf
     !!              various subroutines used by Thermochimica
     !> \author      M.H.A. Piro
     !
@@ -69,11 +65,7 @@
     !> \param       cSpeciesName   A character vector representing the name of each species in short-form.
     !> \param       cSolnPhaseName      A character vector representing the name of each solution phase.
     !> \param       cSolnPhaseType      A character vector representing the type of each solution phase.
-<<<<<<< HEAD
     !> \param       nCountSublattice    An integer scalar representing the number of sublattice phases (e.g., the
-=======
-    !> \param       nChargedPhase       An integer scalar representing the number of charged phases (e.g., the
->>>>>>> 6ebc35cf
     !!                                   Compound Energy Formalism, aqueous, etc.).
     !> \param       iPhaseSublattice    An integer vector representing the sublattice # for each soluton phase.
     !> \param       dSiteFraction       A double real array with 3 dimensions representing the site fractions
@@ -91,27 +83,16 @@
 
     SAVE
 
-<<<<<<< HEAD
     integer::                                     nElements, nSpecies, nParam, nMaxParam, nDummySpecies, nElemOrComp
     integer::                                     nConPhases, nSolnPhases, nSolnPhasesSys, nChargedConstraints
     integer::                                     nMaxSublatticeSys, nMaxConstituentSys, nCountSublattice
-=======
-    integer::                                     nElements, nSpecies, nParam, nMaxParam, nDummySpecies
-    integer::                                     nConPhases, nSolnPhases, nSolnPhasesSys, nChargedConstraints
-    integer::                                     nMaxSublatticeSys, nMaxConstituentSys, nChargedPhase
->>>>>>> 6ebc35cf
     integer,       parameter::                    iTolNum = 15, nElementsPT = 118
     integer,       dimension(:),   allocatable::  iPhase, nSpeciesPhase, iParticlesPerMole
     integer,       dimension(:),   allocatable::  iAssemblage, nParamPhase, iElementSystem, iSpeciesPass
     integer,       dimension(:),   allocatable::  nSublatticePhase, iPhaseSublattice, iPhaseElectronID
-<<<<<<< HEAD
     integer,       dimension(:,:), allocatable::  iRegularParam, iterHistoryLevel, nConstituentSublattice, nPairsSRO
     integer,       dimension(:,:), allocatable::  nSublatticeElements
     integer,       dimension(:,:,:),allocatable:: iConstituentPass, iConstituentSublattice, iSublatticeElements, iPairID
-=======
-    integer,       dimension(:,:), allocatable::  iRegularParam, iterHistoryLevel, nConstituentSublattice, iPairID, nPairsSRO
-    integer,       dimension(:,:,:),allocatable:: iConstituentPass, iConstituentSublattice
->>>>>>> 6ebc35cf
 
     real(8)::                                     dIdealConstant, dNormalizeSum, dNormalizeInput
     real(8),       dimension(iTolNum)::           dTolerance
@@ -119,19 +100,11 @@
     real(8),       dimension(:),   allocatable::  dChemicalPotential, dExcessGibbsParam, dLevel, dSpeciesTotalAtoms
     real(8),       dimension(:),   allocatable::  dElementPotential, dMolesPhase, dMolesElement, dMolFraction
     real(8),       dimension(:,:), allocatable::  dAtomFractionSpecies, dStoichSublattice, dStoichSpecies
-<<<<<<< HEAD
     real(8),       dimension(:,:), allocatable::  dCoeffGibbsMagnetic, dZetaSpecies
 
     real(8),      dimension(:,:,:),allocatable::  dSiteFraction, dCoordinationNumber, dSublatticeCharge
 
     character(12), dimension(:),   allocatable::  cElementName
-=======
-    real(8),       dimension(:,:), allocatable:: dCoeffGibbsMagnetic, dCoordinationNumber
-
-    real(8),      dimension(:,:,:),allocatable::  dSiteFraction
-
-    character(3),  dimension(:),   allocatable::  cElementName
->>>>>>> 6ebc35cf
     character(25), dimension(:),   allocatable::  cSpeciesName
     character(8),  dimension(:),   allocatable::  cSolnPhaseType
     character(25), dimension(:),   allocatable::  cSolnPhaseName
