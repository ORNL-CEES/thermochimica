
    !-------------------------------------------------------------------------------------------------------------
    !
    !> \file    ParseInput.f90
    !> \brief   Parse the contents of an input script file.
    !> \author  M. Poschmann
    !> \date    Nov. 28, 2018
    !> \sa      CheckThermoInput.f90
    !
    ! DISCLAIMER
    ! ==========
    ! All of the programming herein is original unless otherwise specified and is completely
    ! independent of ChemApp and related products, including Solgas, Solgasmix, Fact, FactSage
    ! and ChemSage.
    !
    !
    ! Revisions:
    ! ==========
    !   Date            Programmer          Description of change
    !   ----            ----------          ---------------------
    !   28/11/2018      M. Poschmann         Original code
    !
    ! Purpose:
    ! ========
    !> \details The purpose of this subroutine is to parse an input file for Thermochimica
    !
    !
    ! Pertinent variables:
    ! ====================
    !> \param[in]   cInputFileName     The name of the input file to be read.
    !
    ! dTemperature              Temperature (converted to K)
    ! dPresssure                Absolute hydrostatic pressure (converted to atm)
    ! dElementMass              Total mass of an element, where the coefficient corresponds to the
    !                            atomic number (e.g., dMolesElement(92) refers to uranium).
    ! cThermoInputUnits         A character vector containing the units for temperature, pressure and
    !                            mass.
    ! INFOThermo                A scalar integer that indicates a successful exit or identifies an error.
    !
    !-------------------------------------------------------------------------------------------------------------

subroutine ParseInput(cInputFileName,dTempLow,dTempHigh,dDeltaT,dPressLow,dPressHigh,dDeltaP)

  USE ModuleThermoIO
  USE ModuleGEMSolver
  USE ModuleParseCS

  implicit none

  character(*)                :: cInputFileName
  integer                     :: iDelimiterPosition, iOpenPosition, iClosePosition, iElementNumber, iEqualPosition
  integer                     :: iColon1, iColon2
  logical                     :: lEnd, lPressure, lTemperature, lMass, lPressureUnit, lTemperatureUnit, lMassUnit, lData
  character(:), allocatable   :: cLine, cErrMsg, cTag, cValue, cElementNumber
  character(1024)             :: cLineInit, cThermoFileNameTemp, cOutputFilePathTemp
  real(8), intent(out)        :: dTempLow, dTempHigh, dDeltaT, dPressLow, dPressHigh, dDeltaP
  !character(1024)             :: cOutputFileName Nothing to see here
  ! Initialize INFO
  INFO = 0

  ! lWriteJSON true by default
  lWriteJSON = .TRUE.
<<<<<<< HEAD
  cOutputFilePathTemp = '../outputs/thermoout.json'
  call SetDefaultOutputFilePath()
=======
  ! Set the default value of the JSON output file
  cOutputFilePath = '../outputs/thermoout.json'
>>>>>>> 852ea24f
  ! Open input file
  open (UNIT = 1, FILE = cInputFileName, STATUS = 'old', ACTION = 'read', IOSTAT = INFO)
  ! Check for error on attempt to open
  if (INFO /= 0) then
    INFOThermo = 50
    print *, 'Cannot open input file ' // cInputFileName
    call EXIT(1)
  end if

  ! Initialize for read loop
  lEnd = .FALSE.
  iCounter = 0
  ! Read all line of input file
  LOOP_ReadFile: do while (INFO == 0)
    ! Keep track of line number
    iCounter = iCounter + 1
    ! Read a line
    read (1,'(A)',IOSTAT = INFO) cLineInit
    ! If there was an error on read, give line number and return
    if (INFO > 0) then
      INFOThermo = 51
      write (cErrMsg, '(A35,I10)') 'Reading input file failed on line: ', iCounter
      print *,  trim(cErrMsg)
      return
    ! If file end reached, break loop
    elseif (INFO < 0) then
      exit LOOP_ReadFile
    end if
    ! Remove leading then trailing spaces on line
    cLine = trim(adjustl(cLineInit))
    ! Check for comment line (going to be liberal with choices of comment indicators)
    if (scan(cLine,'!@#$%&*/\?|') == 1) then
      cycle LOOP_ReadFile
    end if
    ! Also look for lines without "="
    if (scan(cLine,'=') == 0) then
      cycle LOOP_ReadFile
    end if
    ! If we get to here, should be a data line, and therefore contain '=' delimiter separating tag and value terms
    iDelimiterPosition = scan(cLine,'=')
    ! Tag is on LHS of delimiter, extract this and trim whitespace
    cTag = trim(adjustl(cLine(1 : (iDelimiterPosition - 1))))
    ! Value if on RHS of delimiter, do same as above
    cValue = trim(adjustl(cLine((iDelimiterPosition + 1) : len(cLine))))
    ! Check if line contains a mass, need to treat these separately
    ! Masses will be the only lines to contain '()' on the LHS, so look for these
    iOpenPosition = scan(cLine,'(')
    iEqualPosition = scan(cLine,'=')
    if ((iOpenPosition > 0) .AND. (iOpenPosition < iEqualPosition)) then
      iClosePosition = scan(cLine,')')
      ! Check for no close ')'
      if (iClosePosition == 0) then
        INFOThermo = 52
        write (cErrMsg, '(A31,I10)') 'Open ( but no close ) on line: ', iCounter
        print *,  trim(cErrMsg)
        return
      end if
      cElementNumber = trim(adjustl(cTag((iOpenPosition + 1) : (iClosePosition - 1))))
      read(cElementNumber,*,IOSTAT = INFO) iElementNumber
      if (INFO /= 0) then
        INFOThermo = 53
        write (cErrMsg, '(A36,I10)') 'Cannot read element number on line: ', iCounter
        print *,  trim(cErrMsg)
        return
      end if
      cTag = trim(adjustl(cTag(1 : (iOpenPosition - 1))))
    end if

    ! Now look through possible tags to assign variables
    select case (cTag)
      case ('p','P','pressure','press','Pressure','Press')
        iColon1 = 0
        iColon2 = 0
        iColon1 = INDEX(cValue,':')
        if (iColon1 > 0) then
          iColon2 = INDEX(cValue(iColon1+1:),':') + iColon1
          read(cValue(1:iColon1-1),*,IOSTAT = INFO) dPressLow
          if (iColon2 > iColon1) then
            read(cValue(iColon1+1:iColon2-1),*,IOSTAT = INFO) dPressHigh
            read(cValue(iColon2+1:),*,IOSTAT = INFO) dDeltaP
          else
            read(cValue(iColon1+1:),*,IOSTAT = INFO) dPressHigh
            if (dPressHigh >  dPressLow) dDeltaP =  1
            if (dPressHigh <  dPressLow) dDeltaP = -1
            if (dPressHigh == dPressLow) dDeltaP =  0
          end if
        else
          read(cValue,*,IOSTAT = INFO) dPressLow
          dPressHigh = dPressLow
          dDeltaP = 0
        end if
        if (INFO /= 0) then
          INFOThermo = 54
          write (cErrMsg, '(A30,I10)') 'Cannot read pressure on line: ', iCounter
          print *,  trim(cErrMsg)
          return
        end if
        lPressure = .TRUE.
      case ('t','temp','temperature','T','Temp','Temperature')
        iColon1 = 0
        iColon2 = 0
        iColon1 = INDEX(cValue,':')
        if (iColon1 > 0) then
          iColon2 = INDEX(cValue(iColon1+1:),':') + iColon1
          read(cValue(1:iColon1-1),*,IOSTAT = INFO) dTempLow
          if (iColon2 > iColon1) then
            read(cValue(iColon1+1:iColon2-1),*,IOSTAT = INFO) dTempHigh
            read(cValue(iColon2+1:),*,IOSTAT = INFO) dDeltaT
          else
            read(cValue(iColon1+1:),*,IOSTAT = INFO) dTempHigh
            if (dTempHigh >  dTempLow) dDeltaT =  10
            if (dTempHigh <  dTempLow) dDeltaT = -10
            if (dTempHigh == dTempLow) dDeltaT =  0
          end if
        else
          read(cValue,*,IOSTAT = INFO) dTempLow
          dTempHigh = dTempLow
          dDeltaT = 0
        end if
        if (INFO /= 0) then
          INFOThermo = 54
          print *, 'Cannot read temperature on line: ', iCounter
          return
        end if
        lTemperature = .TRUE.
      case ('m','mass','M','Mass')
        read(cValue,*,IOSTAT = INFO) dElementMass(iElementNumber)
        if (INFO /= 0) then
          INFOThermo = 54
          write (cErrMsg, '(A26,I10)') 'Cannot read mass on line: ', iCounter
          print *,  trim(cErrMsg)
          return
        end if
        lMass = .TRUE.
      case ('p_unit','pressure_unit','Pressure_unit','Pressure_Unit','P_unit','pressure unit',&
        'Pressure Unit','Pressure unit','press_unit','press unit','Press unit','Press Unit',&
        'p unit','P unit','P Unit',&
        'p_units','pressure_units','Pressure_units','Pressure_Units','P_units','P_Units','pressure units',&
          'Pressure Units','Pressure units','press_units','press units','Press units','Press Units'&
          'p units','P units','P Units')
        read(cValue,*,IOSTAT = INFO) cInputUnitPressure
        if (INFO /= 0) then
          INFOThermo = 54
          write (cErrMsg, '(A35,I10)') 'Cannot read pressure unit on line: ', iCounter
          print *,  trim(cErrMsg)
          return
        end if
        lPressureUnit = .TRUE.
      case ('t_unit','temperature_unit','Temperature_unit','Temperature_Unit','T_unit','T_Unit',&
        'temperature unit','Temperature Unit','Temperature unit','temp_unit','temp unit',&
        'Temp unit','Temp Unit','t unit','T unit','T Unit',&
        't_units','temperature_units','Temperature_units','Temperature_Units','T_units','T_Units',&
          'temperature units','Temperature Units','Temperature units','temp_units','temp units',&
          'Temp units','Temp Units','t units','T units','T Units')
        read(cValue,*,IOSTAT = INFO) cInputUnitTemperature
        if (INFO /= 0) then
          INFOThermo = 54
          write (cErrMsg, '(A38,I10)') 'Cannot read temperature unit on line: ', iCounter
          print *,  trim(cErrMsg)
          return
        end if
        lTemperatureUnit = .TRUE.
      case ('m_unit','mass_unit','Mass_unit','Mass_Unit','m unit','mass unit','Mass unit','Mass Unit',&
        'm_units','mass_units','Mass_units','Mass_Units','m units','mass units','Mass units','Mass Units')
        read(cValue,*,IOSTAT = INFO) cInputUnitMass
        if (INFO /= 0) then
          INFOThermo = 54
          write (cErrMsg, '(A31,I10)') 'Cannot read mass unit on line: ', iCounter
          print *,  trim(cErrMsg)
          return
        end if
        lMassUnit = .TRUE.
      case('output','output file','output_file','Output File','Output file','output File', 'path','output path',&
          'Output Path','Output path','outputpath','outputfile','filepath','Output_File','out','json','JSON','JSON File',&
          'jsonout','JSON out','JSON output file')
        read(cValue,'(A)',IOSTAT=INFO) cOutputFilePathTemp
        if (INFO /= 0) then
          INFOThermo = 54
          write (cErrMsg, '(A35,I10)') 'Cannot read output file on line: ', iCounter !Need to create an error here, temp is the same as data
          print *, trim(cErrMsg)
          return
        end if
        call UpdateOutputFilePath(cOutputFilePathTemp)
      case ('data','Data','data_file','Data_file','data file','Data file','Data File',&
        'dat','Dat','dat_file','Dat_file','dat file','Dat file','Dat File')
        read(cValue,'(A)',IOSTAT = INFO) cThermoFileNameTemp
        if (INFO /= 0) then
          INFOThermo = 54
          write (cErrMsg, '(A35,I10)') 'Cannot read data filename on line: ', iCounter
          print *,  trim(cErrMsg)
          return
        end if
        cThermoFileName = cThermoFileNameTemp
        lData = .TRUE.
      case ('print_mode','Print_mode','Print_Mode',&
        'print mode','Print mode','Print Mode')
        read(cValue,*,IOSTAT = INFO) iPrintResultsMode
        if (INFO /= 0) then
          INFOThermo = 54
          write (cErrMsg, '(A32,I10)') 'Cannot read print mode on line: ', iCounter
          print *,  trim(cErrMsg)
          return
        end if
      case ('debug_mode','Debug_mode','Debug_Mode',&
        'debug mode','Debug mode','Debug Mode')
        read(cValue,*,IOSTAT = INFO) lDebugMode
        if (INFO /= 0) then
          INFOThermo = 54
          write (cErrMsg, '(A32,I10)') 'Cannot read debug mode on line: ', iCounter
          print *,  trim(cErrMsg)
          return
        end if
      case ('reinit','Reinit','reinitialization','Reinitialization',&
        'reinit_mode','Reinit_mode','Reinit_Mode','reinitialization_mode','Reinitialization_mode','Reinitialization_Mode',&
        'reinit mode','Reinit mode','Reinit Mode','reinitialization mode','Reinitialization mode','Reinitialization Mode')
        read(cValue,*,IOSTAT = INFO) lReinitRequested
        if (INFO /= 0) then
          INFOThermo = 54
          write (cErrMsg, '(A43,I10)') 'Cannot read reinitialization mode on line: ', iCounter
          print *,  trim(cErrMsg)
          return
        end if
      case ('heat capacity','entropy','enthalpy','Heat Capacity','Entropy','Enthalpy',&
        'heatCapacityEntropyEnthalpy','HeatCapacityEntropyEnthalpy')
        read(cValue,*,IOSTAT = INFO) lHeatCapacityEntropyEnthalpy
        if (INFO /= 0) then
          INFOThermo = 54
          write (cErrMsg, '(A43,I10)') 'Cannot read heat capacity / entropy / enthalpy mode on line: ', iCounter
          print *,  trim(cErrMsg)
          return
        end if
      case ('stepTogether','steptogether','StepTogether','step_Together',&
        'step_together','Step_Together','step Together','step together','Step Together')
        read(cValue,*,IOSTAT = INFO) lStepTogether
        if (INFO /= 0) then
          INFOThermo = 54
          write (cErrMsg, '(A40,I10)') 'Cannot read step-together mode on line: ', iCounter
          print *,  trim(cErrMsg)
          return
        end if
      case ('writeJSON','writejson','WriteJSON','write_JSON',&
        'write_json','Write_JSON','write JSON','write json','Write JSON')
        read(cValue,*,IOSTAT = INFO) lWriteJSON
        if (INFO /= 0) then
          INFOThermo = 54
          write (cErrMsg, '(A37,I10)') 'Cannot read write JSON mode on line: ', iCounter
          print *,  trim(cErrMsg)
          return
        end if
      case ('nMinSpeciesPerPhase','species per phase','min species','minimum species per phase')
        read(cValue,*,IOSTAT = INFO) nMinSpeciesPerPhase
        if (INFO /= 0) then
          INFOThermo = 54
          write (cErrMsg, '(A47,I10)') 'Cannot read minimum species per phase on line: ', iCounter
          print *,  trim(cErrMsg)
          return
        end if
      case ('nPhasesExcluded','nphasesexcluded','number of phases excluded','number excluded')
        read(cValue,*,IOSTAT = INFO) nPhasesExcluded
        if (INFO /= 0) then
          INFOThermo = 54
          write (cErrMsg, '(A47,I10)') 'Cannot read number of phases excluded on line: ', iCounter
          print *,  trim(cErrMsg)
          return
        end if
      case ('phasesExcluded','phasesexcluded','phases excluded')
        if (nPhasesExcluded == 0) then
          INFOThermo = 54
          write (cErrMsg, '(A63,I10)') 'Need (nonzero) number of phases excluded before phase list at ', iCounter
          print *,  trim(cErrMsg)
          return
        end if
        read(cValue,*,IOSTAT = INFO) cPhasesExcluded(1:nPhasesExcluded)
        if (INFO /= 0) then
          INFOThermo = 54
          write (cErrMsg, '(A41,I10)') 'Cannot parse phases exclusions on line: ', iCounter
          print *,  trim(cErrMsg)
          return
        endif
      case ('nPhasesExcludedExcept','nphasesexcludedexcept','number of phases excluded except','number excluded except')
        read(cValue,*,IOSTAT = INFO) nPhasesExcludedExcept
        if (INFO /= 0) then
          INFOThermo = 54
          write (cErrMsg, '(A47,I10)') 'Cannot read number of phases excluded on line: ', iCounter
          print *,  trim(cErrMsg)
          return
        end if
      case ('phasesExcludedExcept','phasesexcludedexcept','phases excluded except')
        if (nPhasesExcludedExcept == 0) then
          INFOThermo = 54
          write (cErrMsg, '(A75,I10)') 'Need (nonzero) number of phases exclusion exceptions before phase list at ', iCounter
          print *,  trim(cErrMsg)
          return
        end if
        read(cValue,*,IOSTAT = INFO) cPhasesExcludedExcept(1:nPhasesExcludedExcept)
        if (INFO /= 0) then
          INFOThermo = 54
          write (cErrMsg, '(A50,I10)') 'Cannot parse phase exclusion exceptions on line: ', iCounter
          print *,  trim(cErrMsg)
          return
        endif
      case ('fuzzy','fuzzy stoichiometry','fuzzystoichiometry','fuzzy_stoichiometry',&
        'Fuzzy','Fuzzy Stoichiometry','FuzzyStoichiometry','Fuzzy_Stoichiometry')
        read(cValue,*,IOSTAT = INFO) lFuzzyStoich
        if (INFO /= 0) then
          INFOThermo = 54
          write (cErrMsg, '(A47,I10)') 'Cannot read fuzzy stoichiometry mode on line: ', iCounter
          print *,  trim(cErrMsg)
          return
        end if
      case ('fuzzy mag','fuzzy magnitude','fuzzymagnitude','fuzzy_magnitude',&
        'Fuzzy Mag','Fuzzy Magnitude','FuzzyMagnitude','Fuzzy_Magnitude')
        read(cValue,*,IOSTAT = INFO) dFuzzMag
        if (INFO /= 0) then
          INFOThermo = 54
          write (cErrMsg, '(A52,I10)') 'Cannot read fuzzy stoichiometry magnitude on line: ', iCounter
          print *,  trim(cErrMsg)
          return
        end if
      case ('gibbs', 'gibbs min', 'gibbs minimum', 'gibbs_minimum', 'gibbsmin',&
        'Gibbs', 'Gibbs Min', 'Gibbs Minimum', 'Gibbs_Minimum', 'GibbsMin')
        read(cValue,*,IOSTAT = INFO) lGibbsMinCheck
        if (INFO /= 0) then
          INFOThermo = 54
          write (cErrMsg, '(A46,I10)') 'Cannot read Gibbs energy check mode on line: ', iCounter
          print *,  trim(cErrMsg)
          return
        end if
      case default
        write (cErrMsg, '(A34,I10)') 'Input tag not recognized on line: ', iCounter
        print *,  trim(cErrMsg)
    endselect
  enddo LOOP_ReadFile

  ! Now check that all required variables have been set
  if (.NOT. lPressure) then
    INFOThermo = 55
    print *,  'Pressure not set'
    return
  end if
  if (.NOT. lTemperature) then
    INFOThermo = 55
    print *,  'Temperature not set'
    return
  end if
  if (.NOT. lMass) then
    INFOThermo = 55
    print *,  'No masses set'
    return
  end if
  if (.NOT. lPressureUnit) then
    INFOThermo = 55
    ! print *,  'Pressure unit not set'
    cInputUnitPressure = 'atm'
    return
  end if
  if (.NOT. lTemperatureUnit) then
    INFOThermo = 55
    ! print *,  'Temperature unit not set'
    cInputUnitTemperature = 'K'
    return
  end if
  if (.NOT. lMassUnit) then
    INFOThermo = 55
    ! print *,  'Mass unit not set'
    cInputUnitMass = 'moles'
    return
  end if

  select case (cInputUnitTemperature)
      case ('K')
          ! Do nothing.
      case ('C')
          dTempLow  = dTempLow  + 273.15D0
          dTempHigh = dTempHigh + 273.15D0
          cInputUnitTemperature = 'K'
      case ('F')
          dTempLow  = (dTempLow  + 459.67D0) * (5D0/9D0)
          dTempHigh = (dTempHigh + 459.67D0) * (5D0/9D0)
          dDeltaT   = dDeltaT * (5D0/9D0)
          cInputUnitTemperature = 'K'
      case ('R')
          dTempLow  = dTempLow  * (5D0/9D0)
          dTempHigh = dTempHigh * (5D0/9D0)
          dDeltaT   = dDeltaT * (5D0/9D0)
          cInputUnitTemperature = 'K'
      case default
          ! Temperature unit not recognized.
          INFOThermo = 5
          return
  end select

  select case (cInputUnitPressure)
      case ('atm')
          ! Do nothing.
      case ('psi')
          dPressLow  = dPressLow  * 0.068045957064D0
          dPressHigh = dPressHigh * 0.068045957064D0
          dDeltaP    = dDeltaP * 0.068045957064D0
          cInputUnitPressure = 'atm'
      case ('bar')
          dPressLow  = dPressLow  * 0.98692316931D0
          dPressHigh = dPressHigh * 0.98692316931D0
          dDeltaP    = dDeltaP * 0.98692316931D0
          cInputUnitPressure = 'atm'
      case ('Pa')
          dPressLow  = dPressLow  * 0.009869231693D0 * 1D-3
          dPressHigh = dPressHigh * 0.009869231693D0 * 1D-3
          dDeltaP    = dDeltaP * 0.009869231693D0 * 1D-3
          cInputUnitPressure = 'atm'
      case ('kPa')
          dPressLow  = dPressLow  * 0.009869231693D0
          dPressHigh = dPressHigh * 0.009869231693D0
          dDeltaP    = dDeltaP * 0.009869231693D0
          cInputUnitPressure = 'atm'
      case default
          ! Pressure unit not recognized.
          INFOThermo = 5
          return
  end select

end subroutine ParseInput<|MERGE_RESOLUTION|>--- conflicted
+++ resolved
@@ -60,13 +60,9 @@
 
   ! lWriteJSON true by default
   lWriteJSON = .TRUE.
-<<<<<<< HEAD
+
   cOutputFilePathTemp = '../outputs/thermoout.json'
   call SetDefaultOutputFilePath()
-=======
-  ! Set the default value of the JSON output file
-  cOutputFilePath = '../outputs/thermoout.json'
->>>>>>> 852ea24f
   ! Open input file
   open (UNIT = 1, FILE = cInputFileName, STATUS = 'old', ACTION = 'read', IOSTAT = INFO)
   ! Check for error on attempt to open
