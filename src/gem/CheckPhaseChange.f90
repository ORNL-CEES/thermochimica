--- conflicted
+++ resolved
@@ -58,25 +58,6 @@
     nMiscPhases = 0
     lPhasePass  = .TRUE.
 
-<<<<<<< HEAD
-    ! Get current effective stoichiometry matrix
-    do k = 1, nSolnPhases
-        j = -iAssemblage(nElements + 1 - k)
-        call CompStoichSolnPhase(j)
-    end do
-    ! if we are removing any elements completely, don't allow change
-    ! ElementCheck: do i = 1, nElements
-    !     do k = 1, nConPhases
-    !         j = iAssemblage(k)
-    !         if (dStoichSpecies(j,i) > 0) cycle ElementCheck
-    !     end do
-    !     do k = 1, nSolnPhases
-    !         j = -iAssemblage(nElements + 1 - k)
-    !         if (dEffStoichSolnPhase(j,i) > 0) cycle ElementCheck
-    !     end do
-    !     ! lPhasePass = .FALSE.
-    ! end do ElementCheck
-=======
     ! Count phases:
     j = nConPhases
     nConPhases  = 0
@@ -97,7 +78,6 @@
             exit CountSoln
         end if
     end do CountSoln
->>>>>>> bd42d295
 
     ! Count the number of miscible phases:
     do i = 1, nSolnPhases
