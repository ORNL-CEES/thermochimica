subroutine SetThermoFileNameISO(cFileName, lcFileName) &
    bind(C, name="TCAPI_setThermoFilename")

    USE,INTRINSIC :: ISO_C_BINDING

    implicit none

    character(kind=c_char,len=1), target, intent(in) :: cFileName(*)
    integer(c_size_t), intent(in), value             :: lcFileName
    character(kind=c_char,len=lcFileName), pointer :: fFileName

    call c_f_pointer(cptr=c_loc(cFileName), fptr=fFileName)

    call SetThermoFileName(fFileName)

    return

end subroutine SetThermoFileNameISO

subroutine SetUnitTemperatureISO(cUnitTemperature, lcUnitTemperature) &
    bind(C, name="TCAPI_setUnitTemperature")

    USE,INTRINSIC :: ISO_C_BINDING

    implicit none

    character(kind=c_char,len=1), target, intent(in)      :: cUnitTemperature(*)
    integer(c_size_t), intent(in), value                  :: lcUnitTemperature
    character(kind=c_char,len=lcUnitTemperature), pointer :: fUnitTemperature

    call c_f_pointer(cptr=c_loc(cUnitTemperature), fptr=fUnitTemperature)
    call SetUnitTemperature(fUnitTemperature)

    return

end subroutine SetUnitTemperatureISO

subroutine SetUnitPressureISO(cUnitPressure, lcUnitPressure) &
    bind(C, name="TCAPI_setUnitPressure")

    USE,INTRINSIC :: ISO_C_BINDING

    implicit none

    character(kind=c_char,len=1), target, intent(in)   :: cUnitPressure(*)
    integer(c_size_t), intent(in), value               :: lcUnitPressure
    character(kind=c_char,len=lcUnitPressure), pointer :: fUnitPressure

    call c_f_pointer(cptr=c_loc(cUnitPressure), fptr=fUnitPressure)
    call SetUnitPressure(fUnitPressure)

    return

end subroutine SetUnitPressureISO

subroutine SetUnitMassISO(cUnitMass, lcUnitMass) &
    bind(C, name="TCAPI_setUnitMass")

    USE,INTRINSIC :: ISO_C_BINDING

    implicit none

    character(kind=c_char,len=1), target, intent(in)   :: cUnitMass(*)
    integer(c_size_t), intent(in), value               :: lcUnitMass
    character(kind=c_char,len=lcUnitMass), pointer :: fUnitMass

    call c_f_pointer(cptr=c_loc(cUnitMass), fptr=fUnitMass)
    call SetUnitMass(fUnitMass)

    return

end subroutine SetUnitMassISO

subroutine SetStandardUnitsISO() &
    bind(C, name="TCAPI_setStandardUnits")

    USE,INTRINSIC :: ISO_C_BINDING

    implicit none

    call SetStandardUnits

    return

end subroutine SetStandardUnitsISO

subroutine SetModelicaUnitsISO() &
    bind(C, name="TCAPI_setModelicaUnits")

    USE,INTRINSIC :: ISO_C_BINDING

    implicit none

    call SetModelicaUnits

    return

end subroutine SetModelicaUnitsISO

subroutine SetUnitsISO(cTemperature, lcTemperature, cPressure, lcPressure, cMass, lcMass) &
    bind(C, name="TCAPI_setUnits")

    USE,INTRINSIC :: ISO_C_BINDING

    implicit none

    character(kind=c_char,len=1), target, intent(in)  ::  cTemperature(*), cPressure(*), cMass(*)
    integer(c_size_t), intent(in), value              :: lcTemperature,   lcPressure,   lcMass
    character(kind=c_char,len=lcTemperature), pointer ::  fTemperature
    character(kind=c_char,len=lcPressure),    pointer ::  fPressure
    character(kind=c_char,len=lcMass),        pointer ::  fMass

    call c_f_pointer(cptr=c_loc(cTemperature), fptr=fTemperature)
    call c_f_pointer(cptr=c_loc(cPressure),    fptr=fPressure)
    call c_f_pointer(cptr=c_loc(cMass),        fptr=fMass)

    call SetUnits(fTemperature,fPressure,fMass)

    return

end subroutine SetUnitsISO

subroutine GetNumberElementsDatabaseISO(dElements) &
    bind(C, name="TCAPI_getNumberElementsDatabase")

    USE,INTRINSIC :: ISO_C_BINDING
    USE ModuleParseCS, ONLY: nElementsCS

    implicit none

    integer(C_INT), intent(out):: dElements

    dElements = nElementsCS

    return

end subroutine GetNumberElementsDatabaseISO

function GetElementAtIndexISO(index, len) &
    bind(C, name='TCAPI_getElementAtIndex')

    USE, INTRINSIC :: ISO_C_BINDING
    USE ModuleParseCS, ONLY: cElementNameCS

    implicit none

    integer(c_int), intent(in) :: index
    integer(c_int), intent(out) :: len
    type(c_ptr) :: GetElementAtIndexISO

    GetElementAtIndexISO = c_loc(cElementNameCS(index))
    len = len_trim(cElementNameCS(index))

    return

end function GetElementAtIndexISO

subroutine SetTemperaturePressureISO(dTemp, dPress) &
    bind(C, name="TCAPI_setTemperaturePressure")

    USE,INTRINSIC :: ISO_C_BINDING

    implicit none

    real(C_DOUBLE), intent(in) :: dTemp, dPress

    call SetTemperaturePressure(dTemp, dPress)

    return

end subroutine SetTemperaturePressureISO

subroutine SetPrintResultsModeISO(Pinfo) &
    bind(C, name="TCAPI_setPrintResultsMode")

    USE,INTRINSIC :: ISO_C_BINDING

    implicit none

    integer(C_INT), intent(out) :: Pinfo

    call SetPrintResultsMode(Pinfo)

    return

end subroutine SetPrintResultsModeISO

subroutine PresetElementMassISO(iAtom, dMass) &
    bind(C, name="TCAPI_presetElementMass")

    USE,INTRINSIC :: ISO_C_BINDING

    implicit none

    integer(C_INT), intent(in) :: iAtom
    real(C_DOUBLE), intent(in) :: dMass

    call PresetElementMass(iAtom, dMass)

    return

end subroutine PresetElementMassISO

subroutine SetElementMassISO(iAtom, dMass) &
    bind(C, name="TCAPI_setElementMass")

    USE,INTRINSIC :: ISO_C_BINDING

    implicit none
    integer(C_INT), intent(in) :: iAtom
    real(C_DOUBLE), intent(in) :: dMass

    call SetElementMass(iAtom, dMass)

    return

end subroutine SetElementMassISO

subroutine GetElementMassISO(iAtom, dMass) &
    bind(C, name="TCAPI_getElementMass")

    USE,INTRINSIC :: ISO_C_BINDING

    implicit none

    integer(C_INT), intent(in)  :: iAtom
    real(C_DOUBLE), intent(out) :: dMass

    call GetElementMass(iAtom, dMass)

    return

end subroutine GetElementMassISO

subroutine CheckINFOThermoISO(dbginfo) &
    bind(C, name="TCAPI_checkInfoThermo")

    USE,INTRINSIC :: ISO_C_BINDING

    implicit none

    integer(C_INT), intent(out) :: dbginfo

    call CheckINFOThermo(dbginfo)

    return

end subroutine CheckINFOThermoISO

subroutine ResetINFOThermoISO() &
    bind(C, name="TCAPI_resetInfoThermo")

    USE,INTRINSIC :: ISO_C_BINDING

    implicit none

    call ResetINFOThermo

    return

end subroutine ResetINFOThermoISO

subroutine ResetThermoISO() &
    bind(C, name="TCAPI_resetThermo")

    USE,INTRINSIC :: ISO_C_BINDING

    implicit none

    call ResetThermo

    return

end subroutine ResetThermoISO

subroutine ResetThermoAllISO() &
    bind(C, name="TCAPI_resetThermoAll")

    USE,INTRINSIC :: ISO_C_BINDING

    implicit none

    call ResetThermoAll

    return

end subroutine ResetThermoAllISO

<<<<<<< HEAD
subroutine GetNumberPhasesSystemISO(iSolnPhases, iConPhases) &
    bind(C, name="TCAPI_getNumberPhasesSystem")
=======
subroutine GetNumberPhasesDatabaseISO(iSolnPhases, iConPhases) &
    bind(C, name="TCAPI_getNumberPhasesDatabase")
>>>>>>> 3ca57bf5

    USE,INTRINSIC :: ISO_C_BINDING

    implicit none

    integer(C_INT), intent(out):: iSolnPhases, iConPhases

<<<<<<< HEAD
    call GetNumberPhasesSystem(iSolnPhases, iConPhases)

    return

end subroutine GetNumberPhasesSystemISO
=======
    call GetNumberPhasesDatabase(iSolnPhases, iConPhases)

    return

end subroutine GetNumberPhasesDatabaseISO
>>>>>>> 3ca57bf5

function GetPhaseNameAtIndexISO(phase_index, phase_name_len) &
    bind(C, name='TCAPI_getPhaseNameAtIndex')

    USE, INTRINSIC :: ISO_C_BINDING
<<<<<<< HEAD
    USE ModuleThermo
=======
    USE ModuleParseCS
>>>>>>> 3ca57bf5

    implicit none

    integer(c_int), intent(in) :: phase_index
    integer(c_int), intent(out) :: phase_name_len
    type(c_ptr) :: GetPhaseNameAtIndexISO

<<<<<<< HEAD
    if (phase_index <=  nSolnPhasesSys) then
        GetPhaseNameAtIndexISO = c_loc(cSolnPhaseName(phase_index))
        phase_name_len = len_trim(cSolnPhaseName(phase_index))
    else
        GetPhaseNameAtIndexISO = c_loc(cSpeciesName(MAXVAL(nSpeciesPhase) + phase_index - nSolnPhasesSys))
        phase_name_len = len_trim(cSpeciesName(MAXVAL(nSpeciesPhase) + phase_index - nSolnPhasesSys))
=======
    if (phase_index <=  nSolnPhasesSysCS) then
        GetPhaseNameAtIndexISO = c_loc(cSolnPhaseNameCS(phase_index))
        phase_name_len = len_trim(cSolnPhaseNameCS(phase_index))
    else
        GetPhaseNameAtIndexISO = c_loc(cSpeciesNameCS(phase_index - nSolnPhasesSysCS))
        phase_name_len = len_trim(cSpeciesNameCS(phase_index - nSolnPhasesSysCS))
>>>>>>> 3ca57bf5
    end if

    return

end function GetPhaseNameAtIndexISO

<<<<<<< HEAD
subroutine GetNumberSpeciesSystemISO(nSpeciesDB) &
    bind(C, name='TCAPI_getNumberSpeciesSystem')
=======
subroutine GetNumberSpeciesDatabaseISO(nSpeciesDB) &
    bind(C, name='TCAPI_getNumberSpeciesDatabase')
>>>>>>> 3ca57bf5

    USE, INTRINSIC :: ISO_C_BINDING
    USE ModuleParseCS, ONLY: nSolnPhasesSysCS

    implicit none

    integer(c_int), intent(out), dimension(nSolnPhasesSysCS) :: nSpeciesDB

<<<<<<< HEAD
    call GetNumberSpeciesSystem(nSpeciesDB)

    return

end subroutine GetNumberSpeciesSystemISO
=======
    call GetNumberSpeciesDatabase(nSpeciesDB)

    return

end subroutine GetNumberSpeciesDatabaseISO
>>>>>>> 3ca57bf5

function GetSpeciesAtIndexISO(index, len) &
    bind(C, name='TCAPI_getSpeciesAtIndex')

    USE, INTRINSIC :: ISO_C_BINDING
<<<<<<< HEAD
    USE ModuleThermo
=======
    USE ModuleParseCS
>>>>>>> 3ca57bf5

    implicit none

    integer(c_int), intent(in) :: index
    integer(c_int), intent(out) :: len
    type(c_ptr) :: GetSpeciesAtIndexISO

<<<<<<< HEAD
    GetSpeciesAtIndexISO = c_loc(cSpeciesName(index))
    len = len_trim(cSpeciesName(index))
=======
    GetSpeciesAtIndexISO = c_loc(cSpeciesNameCS(index))
    len = len_trim(cSpeciesNameCS(index))
>>>>>>> 3ca57bf5

    return

end function GetSpeciesAtIndexISO

<<<<<<< HEAD
subroutine IsPhaseGasISO(phase_index, isGas) &
    bind(C, name='TCAPI_isPhaseGas')

    USE, INTRINSIC :: ISO_C_BINDING
    USE ModuleThermo, ONLY: cSolnPhaseType

    implicit none
    integer(c_int), intent(in) :: phase_index
    logical(c_bool), intent(out) :: isGas

    isGas = .FALSE.

    if ( cSolnPhaseType(phase_index) == 'IDMX    ' ) isGas = .TRUE.

    return

end subroutine IsPhaseGasISO

subroutine IsPhaseMQMISO(phase_index, isMQM) &
    bind(C, name='TCAPI_isPhaseMQM')

    USE, INTRINSIC :: ISO_C_BINDING
    USE ModuleThermo, ONLY: cSolnPhaseType

    implicit none
    integer(c_int), intent(in) :: phase_index
    logical(c_bool), intent(out) :: isMQM

    isMQM = .FALSE.

    if ( cSolnPhaseType(phase_index) == 'SUBG    ' .OR. cSolnPhaseType(phase_index) == 'SUBQ    ' ) isMQM = .TRUE.

    return

end subroutine IsPhaseMQMISO

function GetMqmqaPairNameISO(phase_index, pair_index, len) &
    bind(C, name='TCAPI_getMqmqaPairAtIndex')

    USE, INTRINSIC :: ISO_C_BINDING
    USE ModuleThermo

    implicit none

    integer(c_int), intent(in) :: phase_index, pair_index
    integer(c_int), intent(out) :: len
    type(c_ptr) :: GetMqmqaPairNameISO

    integer :: iSPI

    iSPI = iPhaseSublattice(phase_index)    ! Following the name convention used in other MQMQA functions

    GetMqmqaPairNameISO = c_loc(cPairName(iSPI, pair_index))
    len = len_trim(cPairName(iSPI, pair_index))

    return

end function GetMqmqaPairNameISO

=======
>>>>>>> 3ca57bf5
subroutine ThermoDebugISO() &
    bind(C, name="TCAPI_thermoDebug")

    USE,INTRINSIC :: ISO_C_BINDING

    implicit none

    call ThermoDebug

    return

end subroutine ThermoDebugISO

subroutine PrintResultsISO() &
    bind(C, name="TCAPI_printResults")

    USE,INTRINSIC :: ISO_C_BINDING

    implicit none

    call PrintResults

    return

end subroutine PrintResultsISO

subroutine SaveReinitDataISO() &
    bind(C, name="TCAPI_saveReinitData")

    USE,INTRINSIC :: ISO_C_BINDING

    implicit none

    call SaveReinitData

    return

end subroutine SaveReinitDataISO

subroutine ResetReinitISO() &
    bind(C, name="TCAPI_resetReinit")

    USE,INTRINSIC :: ISO_C_BINDING

    implicit none

    call ResetReinit

    return

end subroutine ResetReinitISO

subroutine SolPhaseParseISO(iElem, dMolSum) &
    bind(C, name="TCAPI_solPhaseParse")

    USE,INTRINSIC :: ISO_C_BINDING

    implicit none

    integer(C_INT), intent(in)  :: iElem
    real(C_DOUBLE), intent(out) :: dMolSum

    call SolPhaseParse(iElem, dMolSum)

    return
end subroutine SolPhaseParseISO

subroutine ParseCSDataFileISO() &
    bind(C, name="TCAPI_parseCSDataFile")

    USE,INTRINSIC :: ISO_C_BINDING

    USE :: ModuleThermoIO

    implicit none

    call ParseCSDataFile(cThermoFileName)
    ! call ParseCSDataFile

    return

end subroutine ParseCSDataFileISO

subroutine ThermochimicaISO() &
    bind(C, name="TCAPI_thermochimica")

    USE,INTRINSIC :: ISO_C_BINDING

    implicit none

    call Thermochimica

    return

end subroutine ThermochimicaISO

subroutine ThermochimicaSetupISO() &
    bind(C, name="TCAPI_setup")

    USE,INTRINSIC :: ISO_C_BINDING

    implicit none

    call ThermochimicaSetup

    return

end subroutine ThermochimicaSetupISO

subroutine ThermochimicaSolverISO() &
    bind(C, name="TCAPI_solve")

    USE,INTRINSIC :: ISO_C_BINDING

    implicit none

    call ThermochimicaSolver

    return

end subroutine ThermochimicaSolverISO

subroutine ThermochimicaCheckSystemISO() &
    bind(C, name="TCAPI_checkSystem")

    USE,INTRINSIC :: ISO_C_BINDING

    implicit none

    call CheckSystem

    return

end subroutine ThermochimicaCheckSystemISO

subroutine ThermochimicaInitISO() &
    bind(C, name="TCAPI_init")

    USE,INTRINSIC :: ISO_C_BINDING

    implicit none

    call InitThermo

    return

end subroutine ThermochimicaInitISO

subroutine CompThermoDataISO() &
    bind(C, name="TCAPI_compThermoData")

    USE,INTRINSIC :: ISO_C_BINDING

    implicit none

    call CompThermoData

    return

end subroutine CompThermoDataISO

subroutine getMolFractionISO(i, value, ierr) &
    bind(C, name="TCAPI_getMolFraction")

    USE,INTRINSIC :: ISO_C_BINDING

    USE ModuleThermo
    implicit none

    integer(C_INT), intent(in)  ::  i
    integer(C_INT), intent(out) :: ierr
    real(C_DOUBLE), intent(out) :: value

    call getMolFraction(i, value, ierr)

    return
end subroutine getMolFractionISO

subroutine getChemicalPotentialISO(i, value, ierr) &
    bind(C, name="TCAPI_getChemicalPotential")

    USE,INTRINSIC :: ISO_C_BINDING

    USE ModuleThermo
    implicit none

    integer(C_INT), intent(in)  ::  i
    integer(C_INT), intent(out) :: ierr
    real(C_DOUBLE), intent(out) :: value

    call getChemicalPotential(i, value, ierr)

    return
end subroutine getChemicalPotentialISO

subroutine getElementPotentialISO(i, value, ierr) &
    bind(C, name="TCAPI_getElementPotential")

    USE,INTRINSIC :: ISO_C_BINDING

    USE ModuleThermoIO
    USE ModuleThermo
    implicit none

    integer(C_INT), intent(in)  ::  i
    integer(C_INT), intent(out) :: ierr
    real(C_DOUBLE), intent(out) :: value

    call getElementPotential(i, value, ierr)

    return

end subroutine getElementPotentialISO

subroutine SetReinitRequestedISO(iRequested) &
    bind(C, name="TCAPI_setReinitRequested")

    USE,INTRINSIC :: ISO_C_BINDING

    implicit none

    integer(C_INT), intent(in) :: iRequested

    call SetReinitRequested(iRequested)

    return

end subroutine SetReinitRequestedISO

subroutine getReinitDataSizesISO(mElements, mSpecies) &
    bind(C, name="TCAPI_getReinitDataSizes")

    USE,INTRINSIC :: ISO_C_BINDING

    implicit none

    integer(C_INT), intent(out) :: mElements, mSpecies

    call getReinitDataSizes(mElements,mSpecies)

    return

end subroutine getReinitDataSizesISO

subroutine getReinitDataISO(mAssemblage,mMolesPhase,mElementPotential, &
    mChemicalPotential,mMolFraction,mElementsUsed,mReinitAvailable) &
    bind(C, name="TCAPI_getReinitData")

    USE,INTRINSIC :: ISO_C_BINDING

    USE ModuleThermo, ONLY: nElements, nSpecies
    implicit none

    integer(C_INT), intent(out)                           :: mReinitAvailable
    integer(C_INT), intent(out), dimension(nElements)     :: mAssemblage
    real(C_DOUBLE), intent(out), dimension(nElements)     :: mMolesPhase, mElementPotential
    real(C_DOUBLE), intent(out), dimension(nSpecies)      :: mChemicalPotential, mMolFraction
    integer(C_INT), intent(out), dimension(0:168)         :: mElementsUsed

    call getReinitData(mAssemblage,mMolesPhase,mElementPotential, &
            mChemicalPotential,mMolFraction,mElementsUsed,mReinitAvailable)

    return

end subroutine getReinitDataISO

subroutine setReinitDataISO(mElements,mSpecies,mAssemblage,mMolesPhase, &
    mElementPotential,mChemicalPotential,mMolFraction,mElementsUsed) &
    bind(C, name="TCAPI_setReinitData")

    USE,INTRINSIC :: ISO_C_BINDING

    implicit none

    integer(C_INT), intent(in)                            :: mElements, mSpecies
    integer(C_INT), intent(in), dimension(mElements)      :: mAssemblage
    real(C_DOUBLE), intent(in), dimension(mElements)      :: mMolesPhase, mElementPotential
    real(C_DOUBLE), intent(in), dimension(mSpecies)       :: mChemicalPotential, mMolFraction
    integer(C_INT), intent(in), dimension(0:168)          :: mElementsUsed

    call setReinitData(mElements,mSpecies,mAssemblage,mMolesPhase, &
              mElementPotential,mChemicalPotential,mMolFraction,mElementsUsed)

    return

end subroutine setReinitDataISO

subroutine GetMolesPhaseISO(mMolesPhase) &
    bind(C, name="TCAPI_getMolesPhase")

    USE,INTRINSIC :: ISO_C_BINDING

    USE ModuleThermo, ONLY: nElements

    implicit none

    real(C_DOUBLE), intent(out), dimension(nElements) :: mMolesPhase

    call GetMolesPhase(mMolesPhase)

    return

end subroutine GetMolesPhaseISO

subroutine GetAssemblageISO(mAssemblage) &
    bind(C, name="TCAPI_getAssemblage")

    USE,INTRINSIC :: ISO_C_BINDING

    USE ModuleThermo, ONLY: nElements
    implicit none

    integer(C_INT), intent(out), dimension(nElements) :: mAssemblage

    call GetAssemblage(mAssemblage)

    return

end subroutine GetAssemblageISO

subroutine GetAllElementPotentialISO(mElementPotential) &
    bind(C, name="TCAPI_getAllElementPotential")

    USE,INTRINSIC :: ISO_C_BINDING

    USE ModuleThermo, ONLY: nElements
    implicit none

    real(C_DOUBLE), intent(out), dimension(nElements) :: mElementPotential

    call GetAllElementPotential(mElementPotential)

    return

end subroutine GetAllElementPotentialISO

subroutine GetElementFractionISO(iAtom, dFrac) &
    bind(C, name="TCAPI_getElementFraction")

    USE,INTRINSIC :: ISO_C_BINDING

    implicit none

    integer(C_INT), intent(in)  ::  iAtom
    real(C_DOUBLE), intent(out) ::  dFrac

    call GetElementFraction(iAtom, dFrac)

    return

end subroutine GetElementFractionISO

subroutine PrintStateISO() &
    bind(C, name="TCAPI_printState")

    USE,INTRINSIC :: ISO_C_BINDING

    implicit none

    call PrintState

end subroutine PrintStateISO

subroutine GetElementMoleFractionInPhaseISO(cElement, lcElement, cPhase, lcPhase, dMolesOut, INFO) &
    bind(C, name="TCAPI_getElementMoleFractionInPhase")

    USE,INTRINSIC :: ISO_C_BINDING

    implicit none

    integer(C_INT),       intent(out)                :: INFO
    real(C_DOUBLE),       intent(out)                :: dMolesOut
    character(kind=c_char,len=1), target, intent(in) :: cPhase(*), cElement(*)
    integer(c_size_t), intent(in), value             :: lcPhase, lcElement
    character(kind=c_char,len=lcPhase), pointer      :: fPhase
    character(kind=c_char,len=lcElement), pointer    :: fElement

    call c_f_pointer(cptr=c_loc(cPhase), fptr=fPhase)
    call c_f_pointer(cptr=c_loc(cElement), fptr=fElement)

    call GetElementMoleFractionInPhase(fElement, lcElement, fPhase, lcPhase, dMolesOut, INFO)

    return

end subroutine GetElementMoleFractionInPhaseISO

subroutine GetElementMolesInPhaseISO(cElement, lcElement, cPhase, lcPhase, dMolesOut, INFO) &
    bind(C, name="TCAPI_getElementMolesInPhase")

    USE,INTRINSIC :: ISO_C_BINDING

    implicit none

    integer(C_INT),       intent(out)                :: INFO
    real(C_DOUBLE),       intent(out)                :: dMolesOut
    character(kind=c_char,len=1), target, intent(in) :: cPhase(*), cElement(*)
    integer(c_size_t), intent(in), value             :: lcPhase, lcElement
    character(kind=c_char,len=lcPhase), pointer      :: fPhase
    character(kind=c_char,len=lcElement), pointer    :: fElement

    call c_f_pointer(cptr=c_loc(cPhase), fptr=fPhase)
    call c_f_pointer(cptr=c_loc(cElement), fptr=fElement)

    call GetElementMolesInPhase(fElement, lcElement, fPhase, lcPhase, dMolesOut, INFO)

    return

end subroutine GetElementMolesInPhaseISO

subroutine GetOutputChemPotISO(cElementNameRequest, lcElementNameRequest, dElementChemPot, INFO) &
    bind(C, name="TCAPI_getOutputChemPot")

    USE,INTRINSIC :: ISO_C_BINDING

    implicit none

    integer(C_INT),      intent(out)                         :: INFO
    real(C_DOUBLE),      intent(out)                         :: dElementChemPot
    character(kind=c_char,len=1), target, intent(in)         :: cElementNameRequest(*)
    integer(c_size_t), intent(in), value                     :: lcElementNameRequest
    character(kind=c_char,len=lcElementNameRequest), pointer :: fElementNameRequest

    call c_f_pointer(cptr=c_loc(cElementNameRequest), fptr=fElementNameRequest)

    call GetOutputChemPot(fElementNameRequest, dElementChemPot, INFO)

    return

end subroutine GetOutputChemPotISO

subroutine GetOutputMolSpeciesISO(cSpeciesOut, lcSpeciesOut, dMolFractionOut, dMolesOut, INFO) &
    bind(C, name="TCAPI_getOutputMolSpecies")

    USE,INTRINSIC :: ISO_C_BINDING

    implicit none

    integer(C_INT),       intent(out)                :: INFO
    real(C_DOUBLE),       intent(out)                :: dMolFractionOut, dMolesOut
    character(kind=c_char,len=1), target, intent(in) :: cSpeciesOut(*)
    integer(c_size_t), intent(in), value             :: lcSpeciesOut
    character(kind=c_char,len=lcSpeciesOut), pointer :: fSpeciesOut

    call c_f_pointer(cptr=c_loc(cSpeciesOut), fptr=fSpeciesOut)

    call GetOutputMolSpecies(fSpeciesOut, lcSpeciesOut, dMolFractionOut, dMolesOut, INFO)

    return

end subroutine GetOutputMolSpeciesISO

subroutine GetOutputMolSpeciesPhaseISO(cPhase, lcPhase, cSpecies, lcSpecies, dMolFractionOut, INFO) &
    bind(C, name="TCAPI_getOutputMolSpeciesPhase")

    USE,INTRINSIC :: ISO_C_BINDING

    implicit none

    integer(C_INT), intent(out)                      :: INFO
    real(C_DOUBLE), intent(out)                      :: dMolFractionOut
    character(kind=c_char,len=1), target, intent(in) :: cPhase(*), cSpecies(*)
    integer(c_size_t), intent(in), value             :: lcPhase, lcSpecies
    character(kind=c_char,len=lcPhase), pointer      :: fPhase
    character(kind=c_char,len=lcSpecies), pointer    :: fSpecies

    call c_f_pointer(cptr=c_loc(cPhase), fptr=fPhase)
    call c_f_pointer(cptr=c_loc(cSpecies), fptr=fSpecies)

    call GetOutputMolSpeciesPhase(fPhase, lcPhase, fSpecies, lcSpecies, dMolFractionOut, INFO)

    return

end subroutine GetOutputMolSpeciesPhaseISO

subroutine GetOutputSiteFractionISO(cSolnOut, lcSolnOut, iSublatticeOut, iConstituentOut, dSiteFractionOut, INFO) &
    bind(C, name="TCAPI_getOutputSiteFraction")

    USE,INTRINSIC :: ISO_C_BINDING

    implicit none

    integer(C_INT),       intent(out)   :: INFO, iSublatticeOut, iConstituentOut
    real(C_DOUBLE),       intent(out)   :: dSiteFractionOut
    character(kind=c_char,len=1), target, intent(in) :: cSolnOut(*)
    integer(c_size_t), intent(in), value             :: lcSolnOut
    character(kind=c_char,len=lcSolnOut), pointer    :: fSolnOut

    call c_f_pointer(cptr=c_loc(cSolnOut), fptr=fSolnOut)

    call GetOutputSiteFraction(fSolnOut, lcSolnOut, iSublatticeOut, iConstituentOut, dSiteFractionOut, INFO)

    return

end subroutine GetOutputSiteFractionISO

subroutine GetOutputSolnSpeciesISO(cSolnOut, lcSolnOut, cSpeciesOut, lcSpeciesOut, dMolFractionOut, dChemPotSpecies, INFO) &
    bind(C, name="TCAPI_getOutputSolnSpecies")

    USE,INTRINSIC :: ISO_C_BINDING

    implicit none

    integer(C_INT),       intent(out)                :: INFO
    real(C_DOUBLE),       intent(out)                :: dMolFractionOut, dChemPotSpecies
    character(kind=c_char,len=1), target, intent(in) :: cSolnOut(*), cSpeciesOut(*)
    integer(c_size_t), intent(in), value             :: lcSolnOut, lcSpeciesOut
    character(kind=c_char,len=lcSolnOut), pointer    :: fSolnOut
    character(kind=c_char,len=lcSpeciesOut), pointer :: fSpeciesOut

    call c_f_pointer(cptr=c_loc(cSolnOut), fptr=fSolnOut)
    call c_f_pointer(cptr=c_loc(cSpeciesOut), fptr=fSpeciesOut)

    call GetOutputSolnSpecies(fSolnOut, lcSolnOut, fSpeciesOut, lcSpeciesOut, dMolFractionOut, dChemPotSpecies, INFO)

    return

end subroutine GetOutputSolnSpeciesISO

subroutine GetPhaseIndexISO(cPhaseName, lcPhaseName, iIndexOut, INFO) &
    bind(C, name="TCAPI_getPhaseIndex")

    USE,INTRINSIC :: ISO_C_BINDING

    implicit none

    integer(C_INT),       intent(out)                :: INFO, iIndexOut
    character(kind=c_char,len=1), target, intent(in) :: cPhaseName(*)
    integer(c_size_t), intent(in), value             :: lcPhaseName
    character(kind=c_char,len=lcPhaseName), pointer  :: fPhaseName

    call c_f_pointer(cptr=c_loc(cPhaseName), fptr=fPhaseName)

    call GetPhaseIndex(cPhaseName, lcPhaseName, iIndexOut, INFO)

    return

end subroutine GetPhaseIndexISO

subroutine GetPureConPhaseMolISO(cPureConOut, lcPureConOut, dPureConMolOut, INFO) &
    bind(C, name="TCAPI_getPureConPhaseMol")

    USE,INTRINSIC :: ISO_C_BINDING

    implicit none

    integer(C_INT),       intent(out)                :: INFO
    real(C_DOUBLE),       intent(out)                :: dPureConMolOut
    character(kind=c_char,len=1), target, intent(in) :: cPureConOut(*)
    integer(c_size_t), intent(in), value             :: lcPureConOut
    character(kind=c_char,len=lcPureConOut), pointer :: fPureConOut

    call c_f_pointer(cptr=c_loc(cPureConOut), fptr=fPureConOut)

    call GetPureConPhaseMol(fPureConOut, dPureConMolOut, INFO)

    return

end subroutine GetPureConPhaseMolISO

subroutine GetSUBLSiteMolISO(cSolnOut, lcSolnOut, iSublatticeOut, iConstituentOut, dSiteMolOut, INFO) &
    bind(C, name="TCAPI_getSublSiteMol")

    USE,INTRINSIC :: ISO_C_BINDING

    implicit none

    integer(C_INT),       intent(out)                :: INFO, iSublatticeOut, iConstituentOut
    real(C_DOUBLE),       intent(out)                :: dSiteMolOut
    character(kind=c_char,len=1), target, intent(in) :: cSolnOut(*)
    integer(c_size_t), intent(in), value             :: lcSolnOut
    character(kind=c_char,len=lcSolnOut), pointer    :: fSolnOut

    call c_f_pointer(cptr=c_loc(cSolnOut), fptr=fSolnOut)

    call GetSUBLSiteMol(fSolnOut, lcSolnOut, iSublatticeOut, iConstituentOut, dSiteMolOut, INFO)

    return

end subroutine GetSUBLSiteMolISO

subroutine GetSolnPhaseMolISO(cSolnOut, lcSolnOut, dSolnMolOut, INFO) &
    bind(C, name="TCAPI_getSolnPhaseMol")

    USE,INTRINSIC :: ISO_C_BINDING

    implicit none

    integer(C_INT),       intent(out)                :: INFO
    real(C_DOUBLE),       intent(out)                :: dSolnMolOut
    character(kind=c_char,len=1), target, intent(in) :: cSolnOut(*)
    integer(c_size_t), intent(in), value             :: lcSolnOut
    character(kind=c_char,len=lcSolnOut), pointer    :: fSolnOut

    call c_f_pointer(cptr=c_loc(cSolnOut), fptr=fSolnOut)

    call GetSolnPhaseMol(fSolnOut, dSolnMolOut, INFO)

    return

end subroutine GetSolnPhaseMolISO

subroutine GetMqmqaMolesPairsISO(cPhaseName, lcPhaseName, dMolesPairsOut, INFO) &
    bind(C, name="TCAPI_getMqmqaMolesPairs")

    USE,INTRINSIC :: ISO_C_BINDING

    implicit none

    integer(C_INT),       intent(out)                :: INFO
    real(C_DOUBLE),       intent(out)                :: dMolesPairsOut
    character(kind=c_char,len=1), target, intent(in) :: cPhaseName(*)
    integer(c_size_t), intent(in), value             :: lcPhaseName
    character(kind=c_char,len=lcPhaseName), pointer  :: fPhaseName

    call c_f_pointer(cptr=c_loc(cPhaseName), fptr=fPhaseName)

    call GetMqmqaMolesPairs(fPhaseName, dMolesPairsOut, INFO)

    return

end subroutine GetMqmqaMolesPairsISO

subroutine GetMqmqaPairMolFractionISO(cPhaseName, lcPhaseName, cPairIn, lcPairIn, dMolesPairOut, INFO) &
    bind(C, name="TCAPI_getMqmqaPairMolFraction")

    USE,INTRINSIC :: ISO_C_BINDING

    implicit none

    integer(C_INT),       intent(out)                :: INFO
    real(C_DOUBLE),       intent(out)                :: dMolesPairOut
    character(kind=c_char,len=1), target, intent(in) :: cPhaseName(*), cPairIn(*)
    integer(c_size_t), intent(in), value             :: lcPhaseName, lcPairIn
    character(kind=c_char,len=lcPhaseName), pointer  :: fPhaseName
    character(kind=c_char,len=lcPairIn), pointer     :: fPairIn


    call c_f_pointer(cptr=c_loc(cPhaseName), fptr=fPhaseName)
    call c_f_pointer(cptr=c_loc(cPairIn), fptr=fPairIn)

    call GetMqmqaPairMolFraction(fPhaseName, lcPhaseName, fPairIn, lcPairIn, dMolesPairOut, INFO)

    return

end subroutine GetMqmqaPairMolFractionISO

subroutine GetMqmqaNumberPairsQuadsISO(cPhaseName,lcPhaseName, nPairs, nQuads, INFO) &
    bind(C, name="TCAPI_getMqmqaNumberPairsQuads")

    USE,INTRINSIC :: ISO_C_BINDING

    implicit none

    integer(C_INT),       intent(out)                :: INFO, nPairs, nQuads
    character(kind=c_char,len=1), target, intent(in) :: cPhaseName(*)
    integer(c_size_t), intent(in), value             :: lcPhaseName
    character(kind=c_char,len=lcPhaseName), pointer  :: fPhaseName

    call c_f_pointer(cptr=c_loc(cPhaseName), fptr=fPhaseName)

    call GetMqmqaNumberPairsQuads(fPhaseName, nPairs, nQuads, INFO)

    return

end subroutine GetMqmqaNumberPairsQuadsISO

subroutine GetMqmqaConstituentFractionISO(cPhase,lcPhase,iSublattice,cConstituent,lcConstituent,dConstituentFractionOut,INFO) &
    bind(C, name="TCAPI_getMqmqaConstituentFraction")

    USE,INTRINSIC :: ISO_C_BINDING

    implicit none

    integer(C_INT), intent(out)                      :: INFO
    integer(C_INT), intent(in)                       :: iSublattice
    real(C_DOUBLE), intent(out)                      :: dConstituentFractionOut
    character(kind=c_char,len=1), target, intent(in) :: cPhase(*), cConstituent(*)
    integer(c_size_t), intent(in), value             :: lcPhase,   lcConstituent
    character(kind=c_char,len=lcPhase),       pointer  :: fPhase
    character(kind=c_char,len=lcConstituent), pointer  :: fConstituent

    call c_f_pointer(cptr=c_loc(cPhase),       fptr=fPhase)
    call c_f_pointer(cptr=c_loc(cConstituent), fptr=fConstituent)

    call GetMqmqaConstituentFraction(fPhase, iSublattice, fConstituent, dConstituentFractionOut, INFO)

    return

end subroutine GetMqmqaConstituentFractionISO

subroutine SetHeatCapacityEnthalpyEntropyRequestedISO(iRequested) &
    bind(C, name="TCAPI_setHeatCapacityEnthalpyEntropyRequested")

    USE,INTRINSIC :: ISO_C_BINDING

    implicit none

    integer(C_INT), intent(in)::  iRequested

    call SetHeatCapacityEnthalpyEntropyRequested(iRequested)

    return

end subroutine SetHeatCapacityEnthalpyEntropyRequestedISO

subroutine GetHeatCapacityEnthalpyEntropyISO(dHeatCapacityOut, dEnthalpyOut, dEntropyOut) &
    bind(C, name="TCAPI_getHeatCapacityEnthalpyEntropy")

    USE,INTRINSIC :: ISO_C_BINDING

    implicit none
    real(C_DOUBLE), intent(out):: dHeatCapacityOut, dEnthalpyOut, dEntropyOut

    call GetHeatCapacityEnthalpyEntropy(dHeatCapacityOut, dEnthalpyOut, dEntropyOut)

    return

end subroutine GetHeatCapacityEnthalpyEntropyISO


subroutine SetFuzzyStoichISO(lFuzzyStoichIn) &
    bind(C, name="TCAPI_setFuzzyStoich")

    USE,INTRINSIC :: ISO_C_BINDING

    implicit none
    logical(C_BOOL), intent(in) :: lFuzzyStoichIn

    call SetFuzzyStoich(lFuzzyStoichIn)

    return
  end subroutine SetFuzzyStoichISO

  subroutine SetFuzzyMagnitudeISO(dFuzzMagIn) &
    bind(C, name="TCAPI_setFuzzyMagnitude")

    USE,INTRINSIC :: ISO_C_BINDING

    implicit none
    real(C_DOUBLE), intent(in) :: dFuzzMagIn

    call SetFuzzyMagnitude(dFuzzMagIn)

    return
  end subroutine SetFuzzyMagnitudeISO

  subroutine SetGibbsMinCheckISO(lGibbsMinCheckIn) &
    bind(C, name="TCAPI_setGibbsMinCheck")

    USE,INTRINSIC :: ISO_C_BINDING

    implicit none
    logical(C_BOOL), intent(in) :: lGibbsMinCheckIn

    call SetGibbsMinCheck(lGibbsMinCheckIn)

    return
  end subroutine SetGibbsMinCheckISO<|MERGE_RESOLUTION|>--- conflicted
+++ resolved
@@ -286,13 +286,9 @@
 
 end subroutine ResetThermoAllISO
 
-<<<<<<< HEAD
+
 subroutine GetNumberPhasesSystemISO(iSolnPhases, iConPhases) &
     bind(C, name="TCAPI_getNumberPhasesSystem")
-=======
-subroutine GetNumberPhasesDatabaseISO(iSolnPhases, iConPhases) &
-    bind(C, name="TCAPI_getNumberPhasesDatabase")
->>>>>>> 3ca57bf5
 
     USE,INTRINSIC :: ISO_C_BINDING
 
@@ -300,29 +296,18 @@
 
     integer(C_INT), intent(out):: iSolnPhases, iConPhases
 
-<<<<<<< HEAD
     call GetNumberPhasesSystem(iSolnPhases, iConPhases)
 
     return
 
 end subroutine GetNumberPhasesSystemISO
-=======
-    call GetNumberPhasesDatabase(iSolnPhases, iConPhases)
-
-    return
-
-end subroutine GetNumberPhasesDatabaseISO
->>>>>>> 3ca57bf5
 
 function GetPhaseNameAtIndexISO(phase_index, phase_name_len) &
     bind(C, name='TCAPI_getPhaseNameAtIndex')
 
     USE, INTRINSIC :: ISO_C_BINDING
-<<<<<<< HEAD
+
     USE ModuleThermo
-=======
-    USE ModuleParseCS
->>>>>>> 3ca57bf5
 
     implicit none
 
@@ -330,34 +315,20 @@
     integer(c_int), intent(out) :: phase_name_len
     type(c_ptr) :: GetPhaseNameAtIndexISO
 
-<<<<<<< HEAD
     if (phase_index <=  nSolnPhasesSys) then
         GetPhaseNameAtIndexISO = c_loc(cSolnPhaseName(phase_index))
         phase_name_len = len_trim(cSolnPhaseName(phase_index))
     else
         GetPhaseNameAtIndexISO = c_loc(cSpeciesName(MAXVAL(nSpeciesPhase) + phase_index - nSolnPhasesSys))
         phase_name_len = len_trim(cSpeciesName(MAXVAL(nSpeciesPhase) + phase_index - nSolnPhasesSys))
-=======
-    if (phase_index <=  nSolnPhasesSysCS) then
-        GetPhaseNameAtIndexISO = c_loc(cSolnPhaseNameCS(phase_index))
-        phase_name_len = len_trim(cSolnPhaseNameCS(phase_index))
-    else
-        GetPhaseNameAtIndexISO = c_loc(cSpeciesNameCS(phase_index - nSolnPhasesSysCS))
-        phase_name_len = len_trim(cSpeciesNameCS(phase_index - nSolnPhasesSysCS))
->>>>>>> 3ca57bf5
     end if
 
     return
 
 end function GetPhaseNameAtIndexISO
 
-<<<<<<< HEAD
 subroutine GetNumberSpeciesSystemISO(nSpeciesDB) &
     bind(C, name='TCAPI_getNumberSpeciesSystem')
-=======
-subroutine GetNumberSpeciesDatabaseISO(nSpeciesDB) &
-    bind(C, name='TCAPI_getNumberSpeciesDatabase')
->>>>>>> 3ca57bf5
 
     USE, INTRINSIC :: ISO_C_BINDING
     USE ModuleParseCS, ONLY: nSolnPhasesSysCS
@@ -366,29 +337,18 @@
 
     integer(c_int), intent(out), dimension(nSolnPhasesSysCS) :: nSpeciesDB
 
-<<<<<<< HEAD
     call GetNumberSpeciesSystem(nSpeciesDB)
 
     return
 
 end subroutine GetNumberSpeciesSystemISO
-=======
-    call GetNumberSpeciesDatabase(nSpeciesDB)
-
-    return
-
-end subroutine GetNumberSpeciesDatabaseISO
->>>>>>> 3ca57bf5
+
 
 function GetSpeciesAtIndexISO(index, len) &
     bind(C, name='TCAPI_getSpeciesAtIndex')
 
     USE, INTRINSIC :: ISO_C_BINDING
-<<<<<<< HEAD
     USE ModuleThermo
-=======
-    USE ModuleParseCS
->>>>>>> 3ca57bf5
 
     implicit none
 
@@ -396,19 +356,14 @@
     integer(c_int), intent(out) :: len
     type(c_ptr) :: GetSpeciesAtIndexISO
 
-<<<<<<< HEAD
     GetSpeciesAtIndexISO = c_loc(cSpeciesName(index))
     len = len_trim(cSpeciesName(index))
-=======
-    GetSpeciesAtIndexISO = c_loc(cSpeciesNameCS(index))
-    len = len_trim(cSpeciesNameCS(index))
->>>>>>> 3ca57bf5
+
 
     return
 
 end function GetSpeciesAtIndexISO
 
-<<<<<<< HEAD
 subroutine IsPhaseGasISO(phase_index, isGas) &
     bind(C, name='TCAPI_isPhaseGas')
 
@@ -468,8 +423,6 @@
 
 end function GetMqmqaPairNameISO
 
-=======
->>>>>>> 3ca57bf5
 subroutine ThermoDebugISO() &
     bind(C, name="TCAPI_thermoDebug")
 
