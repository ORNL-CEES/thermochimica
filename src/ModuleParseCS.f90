
    !-------------------------------------------------------------------------------------------------------------
    !
    !> \file    ModuleParseCS.f90
    !> \brief   A Fortran module used to store data for the ChemSage parser.
    !> \author  M.H.A. Piro
    !> \date    Apr. 24, 2012
    !
<<<<<<< HEAD
=======
    ! Revisions:
    ! ==========
    !
    !   Date            Programmer      Description of change
    !   ----            ----------      ---------------------
    !   04/24/2012      M.H.A Piro      Original code
    !   03/25/2019      P. Bajpai       Added SUBQ to supported models
    !
>>>>>>> eececf7a
    !> \param INFO                      A scalar integer that indicates a successful exit or identifies
    !!                                    an error.
    !> \param nElementsCS               Number of elements in the system.
    !> \param nSolnPhasesSysCS          Number of solution phases in the system.
    !> \param nSolnPhasesSysMax         Maximum number of solution phases in a system that can be considered.
    !> \param nSpeciesPhaseCS           Number of species in a solution phase.
    !> \param nSpeciesCS                Number of species in the system (combined solution species and pure
    !!                                    separate phases).
    !> \param nGibbsEqSpecies           Number of Gibbs energy equations for a particular species.
    !> \param nGibbsCoeff               Number of coefficients for a Gibbs energy equation.
    !> \param nMaxGibbsEqs              Maximum number of Gibbs energy equations per species.
    !> \param nParamMax                 Maximum number of parameters in a sub-system of a non-ideal solution
    !!                                    phase.  The default is set to 4 (i.e., quaternary).
    !> \param dStoichSpeciesCS          A double real matrix representing the number of atoms of a particular
    !!                                    elements in a species (i.e., stoichiometry matrix).
    !> \param iRegularParam             Integer matrix representing the component numbers and exponents in
    !!                                    a regular solution phase.
    !> \param iPhase                    Integer vector containing the index of the phase that a particular
    !!                                    species belongs to.  iPhase = 0 for a pure separate phase, iPhase = -1
    !!                                    for a "dummy species", iPhase > 0 for a solution species, where the
    !!                                    number corresponds to the solution phase index.
    !> \param iParticlesPerMoleCS       An integer vector containing the number of particles per mole of the
    !!                                    constituent species formula mass.  The default value is 1.
    !> \param cSystemTitle              A character string representing the name of the system.
    !> \param cDummy                    A dummy character variable.
    !> \param cElementName              The name of a chemical element.
    !> \param cSpeciesNameCS            The name of a species (short hand).  Note that this can be a solution
    !!                                    species or pure condensed phase.
    !> \param cSolnPhaseName            The name of a solution phase.
    !> \param cSolnPhaseType            The type of a solution phase.
    !> \param dGibbsDummy               An abritrary value for the molar standard Gibbs energy that is applied
    !                                    to dummy species.
    !> \param dAtomicMass               Atomic mass of an element.
    !> \param dGibbsCoeffSpeciesTemp    Temporary double array of coefficients for a Gibbs energy equation.
    !> \param nChargedPhaseCS           An integer scalar representing the number of charged phases (e.g., the
    !!                                   Compound Energy Formalism, aqueous, etc.).
    !> \param nSolnTypeSupport          An integer scalar representing the number of supported solution phase types.
    !> \param cSolnPhaseTypeSupport     A character array representing the solution phase types that are supported.
    !> \param nSublatticePhaseCS        An integer vector representing the number of sublattices per phase.  This
    !!                                   only applies to charged phases.
    !> \param nConstituentSublattice    An integer matrix representing the number of constituents per sublattice
    !!                                   for each CEF phase.
    !> \param dStoichSublattice         A double real matrix representing the stoichiometry of each sublattice
    !!                                   for each CEF Phase.
    !> \param iConstituentSublatticeCS  An integer matrix representing the coefficients of constituents on each
    !!                                   sublattice. The first dimension corresponds to the phase, the second
    !!                                   corresponds to the sublattice and the third corresponds to the constituent.
    !> \param iPhaseSublatticeCS        An integer vector representing the sublattice ID for each solution phase.
    !!                                   This value is equal to zero for a solution phase that does not contain
    !!                                   any sublattices.
    !
    !-------------------------------------------------------------------------------------------------------------


module ModuleParseCS

    implicit none

    SAVE

    integer                                     :: nElementsCS, nSpeciesCS, nSolnPhasesSysCS, INFO, nSROPhasesCS
    integer                                     :: nParamCS, nChargedPhaseCS
    integer,        parameter                   :: nSolnPhasesSysMax = 42, nMaxSublatticeCS = 5
<<<<<<< HEAD
    integer,        parameter                   :: nSolnTypeSupport = 7
=======
    integer,        parameter                   :: nSolnTypeSupport = 8
>>>>>>> eececf7a
    integer,        parameter                   :: nGibbsCoeff = 13, nMaxGibbsEqs = 6, nParamMax = 4
    integer,        dimension(:),   allocatable :: nSpeciesPhaseCS, nGibbsEqSpecies, iPhaseCS, iParticlesPerMoleCS
    integer,        dimension(:),   allocatable :: nParamPhaseCS, iParamPassCS, nSublatticePhaseCS, iPhaseSublatticeCS
    integer,        dimension(:,:), allocatable :: iRegularParamCS, nConstituentSublatticeCS, nPairsSROCS, iPairIDCS
    integer,        dimension(:,:,:), allocatable :: iConstituentSublatticeCS

    real(8),        dimension(:),   allocatable :: dAtomicMass
    real(8),        dimension(:,:), allocatable :: dGibbsCoeffSpeciesTemp, dRegularParamCS, dGibbsMagneticCS, dCoordinationNumberCS
    real(8),        dimension(:,:), allocatable :: dStoichSublatticeCS, dStoichSpeciesCS

    character(3),   dimension(:),   allocatable :: cElementNameCS
    character(8),   dimension(:),   allocatable :: cSolnPhaseTypeCS
    character(25),  dimension(:),   allocatable :: cSolnPhaseNameCS
    character(25),  dimension(:),   allocatable :: cSpeciesNameCS
    character(8),   dimension(:,:,:), allocatable :: cConstituentNameSUBCS

    character(8),   dimension(nSolnTypeSupport), parameter :: cSolnPhaseTypeSupport = &
<<<<<<< HEAD
                                                    ['IDMX    ','QKTO    ','SUBL    ','RKMP    ','RKMPM   ','SUBLM   ','SUBG    ']


end module ModuleParseCS

=======
                                                    ['IDMX    ','QKTO    ','SUBL    ','RKMP    ','RKMPM   ','SUBLM   ','SUBG    ', &
                                                    'SUBQ    ']

end module ModuleParseCS
>>>>>>> eececf7a
<|MERGE_RESOLUTION|>--- conflicted
+++ resolved
@@ -6,8 +6,6 @@
     !> \author  M.H.A. Piro
     !> \date    Apr. 24, 2012
     !
-<<<<<<< HEAD
-=======
     ! Revisions:
     ! ==========
     !
@@ -16,7 +14,6 @@
     !   04/24/2012      M.H.A Piro      Original code
     !   03/25/2019      P. Bajpai       Added SUBQ to supported models
     !
->>>>>>> eececf7a
     !> \param INFO                      A scalar integer that indicates a successful exit or identifies
     !!                                    an error.
     !> \param nElementsCS               Number of elements in the system.
@@ -80,11 +77,7 @@
     integer                                     :: nElementsCS, nSpeciesCS, nSolnPhasesSysCS, INFO, nSROPhasesCS
     integer                                     :: nParamCS, nChargedPhaseCS
     integer,        parameter                   :: nSolnPhasesSysMax = 42, nMaxSublatticeCS = 5
-<<<<<<< HEAD
-    integer,        parameter                   :: nSolnTypeSupport = 7
-=======
     integer,        parameter                   :: nSolnTypeSupport = 8
->>>>>>> eececf7a
     integer,        parameter                   :: nGibbsCoeff = 13, nMaxGibbsEqs = 6, nParamMax = 4
     integer,        dimension(:),   allocatable :: nSpeciesPhaseCS, nGibbsEqSpecies, iPhaseCS, iParticlesPerMoleCS
     integer,        dimension(:),   allocatable :: nParamPhaseCS, iParamPassCS, nSublatticePhaseCS, iPhaseSublatticeCS
@@ -102,15 +95,7 @@
     character(8),   dimension(:,:,:), allocatable :: cConstituentNameSUBCS
 
     character(8),   dimension(nSolnTypeSupport), parameter :: cSolnPhaseTypeSupport = &
-<<<<<<< HEAD
-                                                    ['IDMX    ','QKTO    ','SUBL    ','RKMP    ','RKMPM   ','SUBLM   ','SUBG    ']
-
-
-end module ModuleParseCS
-
-=======
                                                     ['IDMX    ','QKTO    ','SUBL    ','RKMP    ','RKMPM   ','SUBLM   ','SUBG    ', &
                                                     'SUBQ    ']
 
-end module ModuleParseCS
->>>>>>> eececf7a
+end module ModuleParseCS