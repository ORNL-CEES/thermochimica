--- conflicted
+++ resolved
@@ -1,2690 +1,1219 @@
-<<<<<<< HEAD
-
-    !-------------------------------------------------------------------------------------------------------------
-    !
-    !> \file    CompExcessGibbsEnergySUBI.f90
-    !> \brief   Compute the partial molar excess Gibbs energy of mixing of solution phase constituents in a
-    !!          SUBI solution phase.
-    !> \author  M.H.A. Piro
-    !> \date    January 19, 2021
-    !> \sa      CompExcessGibbsEnergy.f90
-    !> \sa      CompExcessGibbsEnergyRKMP.f90
-    !> \sa      CompExcessGibbsEnergyQKTO.f90
-    !
-    !
-    ! Revisions:
-    ! ==========
-    !
-    !   Date            Programmer      Description of change
-    !   ----            ----------      ---------------------
-    !   01/19/2021      M. Poschmann     Original code
-    !
-    !
-    ! Purpose:
-    ! ========
-    !
-    !> \details The purpose of this subroutine is to compute the partial molar excess Gibbs energy of mixing
-    !! (dPartialExcessGibbs) of all constituents in a non-ideal solution phase designated as 'SUBI'
-    !! (Ionic Liquid Model).
-    !!
-    !
-    ! Pertinent variables:
-    ! ====================
-    !
-    !> \param[in] iSolnIndex    Absolute index of a solution phase
-    !
-    ! nSpeciesPhase             An integec vector representing the last index of a species in a particular
-    !                            solution phase
-    ! nParamPhase               An integer vector representing the number of parameters for a particular phase.
-    ! nSublattice               An integer scalar representing the number of sublattices associated with this
-    !                            particular phase (used for convenience).
-    ! nSublatticePhase          An integer vector representing the number of sublattices for each charged phase.
-    ! iSPI           An integer scalar representing the relative index of the charged phase.
-    ! iParam                    An integer scalar representing the index number of a parameter.
-    ! iPhaseSublattice          An integer vector representing the relative index of a charged phase corresponding
-    !                            to each solution phase in the system.  Thus, it is equal to zero for a phase
-    !                            that does not contain any sublattices.
-    ! iRegularParam             An integer matrix representing the relative indices of species mixing for a
-    !                            particular parmater.
-    ! iFirst             An integer scalar representing the absolute index of the first species in a phase.
-    ! iLast              An integer scalar representing the absolute index of the last species in a phase.
-    ! dChemicalPotential        A double real vector representing the chemical potential for every species in the
-    !                            system.
-    ! dMolFraction              A double real vector representing hte mole fraction of all species in the system.
-    ! dSiteFraction             A double real array representing the site fraction of each constituent on each
-    !                            sublattice.  The first dimension corresponds to the charged phase index, the
-    !                            second dimension corresponds to the sublattice index and the third dimension
-    !                            corresponds to the constituent index.
-    ! dExcessGibbsParam         A double real vector representing the molar excess Gibbs energy of mixing for
-    !                            each subsystem.
-    ! dPartialExcessGibbs       Partial molar excess Gibbs energy of mixing of species.
-    ! dMolFraction              Current estimated mole fraction.
-    ! cSolnPhaseType            A character vector representing the solution phase type.
-    ! iConstituentSublattice    An integer array representing the constituent index for a particular sublattice
-    !                            phase.  The first dimension refers to the relative phase index for charged phases,
-    !                            the second dimension represents the sublattice index and the third dimension
-    !                            corresponds to the relative component index (not absolute).
-    ! iFirstParam               An integer scalar representing the constituent index of the first constituent
-    !                            that is being mixed for a mixing parameter.
-    ! iSeconParam               An integer scalar representing the constituent index of the second constituent
-    !                            that is being mixed for a mixing parameter.
-    ! iSubParam                 An integer scalar representing the sublattice index corresponding to the mixing
-    !                            parameter.
-    !
-    !-------------------------------------------------------------------------------------------------------------
-
-
-subroutine CompExcessGibbsEnergySUBI(iSolnIndex)
-
-    USE ModuleThermo
-    USE ModuleThermoIO
-    USE ModuleGEMSolver
-
-    implicit none
-
-    integer :: i, j, l, k1, l1, k2, l2, m, n, c, d, k, s
-    integer :: iCi, iCj, iBi
-    integer :: iSolnIndex, nSublattice, iSPI, iExponent
-    integer :: iMixTypeVa , iMixTypeBi, iMixTypeAni
-    integer :: iFirst, iLast, iFirstParam, iSecondParam, iFirstParam2, iSecondParam2
-    integer, dimension(:), allocatable:: iMixType
-    real(8) :: dSub1Total, dSub2Total, dydn
-    real(8) :: dSum, p, q, kc1, kc2, lc1, lc2, gref, gideal, gexcess, natom, yva, dMol, dMolAtoms
-    real(8), dimension(:), allocatable :: dgdc1, dgdc2, dMolDerivatives
-    real(8) :: dPreFactor, dFirstParam, dSecondParam, dThirdParam, dFourthParam
-    real(8) :: y1, y2, y3, y4, f, chargeCi, chargeCj
-    character(8) :: cDummyBi, cDummyCi, cDummyCj, cDummyAi, cDummyAj
-
-print*,""
-print*,""
-print*,"                          CompExcessGibbsEnergySUBI.f90"
-print*,""
-print*,""
-
-    ! Only proceed if the correct phase type is selected:
-    IF_SUBL: if (cSolnPhaseType(iSolnIndex) == 'SUBI') then
-
-        ! Define temporary variables for sake of convenience:
-        iSPI = iPhaseSublattice(iSolnIndex)
-        nSublattice     = nSublatticePhase(iSPI)
-        iFirst          = nSpeciesPhase(iSolnIndex-1) + 1
-        iLast           = nSpeciesPhase(iSolnIndex)
-
-        if (allocated(dgdc1)) deallocate(dgdc1)
-        if (allocated(dgdc2)) deallocate(dgdc2)
-        if (allocated(dMolDerivatives)) deallocate(dMolDerivatives)
-        if (allocated(iMixType)) deallocate(iMixType)
-        allocate(dgdc1(nConstituentSublattice(iSPI,1)),dgdc2(nConstituentSublattice(iSPI,2)))
-        allocate(dMolDerivatives(iLast - iFirst + 1))
-        allocate(iMixType(nParamPhase(iSolnIndex)))
-
-        ! Initialize variables:
-        dSiteFraction(iSPI,1:nSublattice,1:nMaxConstituentSys) = 0D0
-        dChemicalPotential(iFirst:iLast)                       = 0D0
-        dPartialExcessGibbs(iFirst:iLast)                      = 0D0
-        dgdc1                                                  = 0D0
-        dgdc2                                                  = 0D0
-        dMolDerivatives                                        = 0D0
-        iMixType                                               = 0
-
-        ! Compute site fractions on first sublattice:
-        do i = iFirst, iLast
-            ! Relative component index:
-            m = i - iFirst + 1
-            c = iConstituentSublattice(iSPI,1,m)
-            d = iConstituentSublattice(iSPI,2,m)
-
-            if (cConstituentNameSUB(iSPI,2,d) == 'Va') then
-                lc2 = 1D0
-            else
-                lc2 = -dSublatticeCharge(iSPI,2,d)
-            end if
-            if (c > 0) then
-                dSiteFraction(iSPI,1,c) = dSiteFraction(iSPI,1,c) + dMolFraction(i) * lc2
-            end if
-        end do
-
-        ! Correct first site fraction
-        dSub1Total = 0D0
-        do i = 1, nConstituentSublattice(iSPI,1)
-            dSub1Total = dSub1Total + dSiteFraction(iSPI,1,i)
-        end do
-        do i = 1, nConstituentSublattice(iSPI,1)
-            dSiteFraction(iSPI,1,i) = dSiteFraction(iSPI,1,i) / dSub1Total
-        end do
-
-        ! Compute Q
-        q = 0D0
-        do i = 1, nConstituentSublattice(iSPI,1)
-            q = q + dSublatticeCharge(iSPI,1,i) * dSiteFraction(iSPI,1,i)
-        end do
-
-        ! Compute site fractions on second sublattice:
-        do i = iFirst, iLast
-            ! Relative component index:
-            m = i - iFirst + 1
-            c = iConstituentSublattice(iSPI,2,m)
-            if ((cConstituentNameSUB(iSPI,2,c) == 'Va') .OR. &
-                (dSublatticeCharge(iSPI,2,c) == 0D0)) then
-                ! Vacancy or neutral get scaled by Q
-                dSiteFraction(iSPI,2,c) = dSiteFraction(iSPI,2,c) + dMolFraction(i)
-            else
-                d = iConstituentSublattice(iSPI,1,m)
-                dSiteFraction(iSPI,2,c) = dSiteFraction(iSPI,2,c) + dMolFraction(i) * dSublatticeCharge(iSPI,1,d)
-            end if
-        end do
-
-        ! Correct second site fraction
-        dSub2Total = 0D0
-        yva = 0D0
-        do i = 1, nConstituentSublattice(iSPI,2)
-            dSub2Total = dSub2Total + dSiteFraction(iSPI,2,i)
-        end do
-        do i = 1, nConstituentSublattice(iSPI,2)
-            dSiteFraction(iSPI,2,i) = dSiteFraction(iSPI,2,i) / dSub2Total
-            ! find site fraction of vacancies
-            if (cConstituentNameSUB(iSPI,2,i) == 'Va') yva = dSiteFraction(iSPI,2,i)
-        end do
-
-        ! Compute P
-        p = 0D0
-        do i = 1, nConstituentSublattice(iSPI,2)
-            if (cConstituentNameSUB(iSPI,2,i) == 'Va') then
-                ! Use Q as charge if this constituent is vacancy
-                p = p + q * dSiteFraction(iSPI,2,i)
-            else
-                p = p - dSublatticeCharge(iSPI,2,i) * dSiteFraction(iSPI,2,i)
-            end if
-        end do
-
-        ! Compute number of moles and its derivatives
-        dMol = (p + (q * (1D0 - yva)))
-        do j = iFirst, iLast
-            ! Relative species index:
-            n = j - iFirst + 1
-
-            ! Store constituent indices:
-            l1 = iConstituentSublattice(iSPI,1,n)
-            l2 = iConstituentSublattice(iSPI,2,n)
-
-            lc1 = 1D0
-            if (l1 > 0) lc1 = dSublatticeCharge(iSPI,1,l1)
-            if ((cConstituentNameSUB(iSPI,2,l2) == 'Va') .OR. &
-                (dSublatticeCharge(iSPI,2,l2) == 0D0)) then
-                lc2 = 1D0
-            else
-                lc2 = -dSublatticeCharge(iSPI,2,l2)
-            end if
-
-            if (cConstituentNameSUB(iSPI,2,l2) == 'Va') then
-                ! cation / vacancy
-                dMolDerivatives(n) = -dSub2Total * lc1
-                do i = 1, nConstituentSublattice(iSPI,1)
-                    dMolDerivatives(n) = dMolDerivatives(n) + dSub2Total*dSiteFraction(iSPI,1,i)*dSublatticeCharge(iSPI,1,i)
-                end do
-                do i = 1, nConstituentSublattice(iSPI,2)
-                    ! Only include anions (not neutrals or vacancies)
-                    if (.NOT.(cConstituentNameSUB(iSPI,2,i) == 'Va') .OR. &
-                        (dSublatticeCharge(iSPI,2,i) == 0D0)) &
-                    dMolDerivatives(n) = dMolDerivatives(n) + dSub1Total*dSiteFraction(iSPI,2,i)*(-dSublatticeCharge(iSPI,2,i))
-                end do
-            else if (dSublatticeCharge(iSPI,2,l2) == 0D0) then
-                ! neutral
-                do i = 1, nConstituentSublattice(iSPI,2)
-                    ! Only include anions (not neutrals or vacancies)
-                    if (.NOT.(cConstituentNameSUB(iSPI,2,i) == 'Va') .OR. &
-                        (dSublatticeCharge(iSPI,2,i) == 0D0)) &
-                    dMolDerivatives(n) = dMolDerivatives(n) + dSub1Total*dSiteFraction(iSPI,2,i)*(-dSublatticeCharge(iSPI,2,i))
-                end do
-            else
-                ! cation / anion
-                dMolDerivatives(n) = -(dSub1Total + dSub2Total) * lc1 * lc2
-                do i = 1, nConstituentSublattice(iSPI,1)
-                    dMolDerivatives(n) = dMolDerivatives(n)+dSub2Total*lc2*dSiteFraction(iSPI,1,i)*dSublatticeCharge(iSPI,1,i)
-                end do
-                do i = 1, nConstituentSublattice(iSPI,2)
-                    ! Only include anions (not neutrals or vacancies)
-                    if (.NOT.((cConstituentNameSUB(iSPI,2,i) == 'Va') .OR. &
-                    (dSublatticeCharge(iSPI,2,i) == 0D0))) &
-                    dMolDerivatives(n) = dMolDerivatives(n)+dSub1Total*lc1*dSiteFraction(iSPI,2,i)*(-dSublatticeCharge(iSPI,2,i))
-                end do
-            end if
-            dMolDerivatives(n) = dMolDerivatives(n) / (dSub1Total*dSub2Total*dMol**2)
-        end do
-
-        ! Correct the mole fractions of phase components by the site fractions of the constituents
-        dSum = 0D0
-        LOOP_CorrectX: do i = iFirst, iLast
-            dMolFraction(i) = 1D0
-            m = i - iFirst + 1
-
-            c = iConstituentSublattice(iSPI,2,m)
-            d = iConstituentSublattice(iSPI,1,m)
-
-            if ((cConstituentNameSUB(iSPI,2,c) == 'Va') .OR. &
-                (dSublatticeCharge(iSPI,2,c) == 0D0)) then
-                if (d > 0) dMolFraction(i) = dMolFraction(i) * dSiteFraction(iSPI,1,d)
-
-                if (c > 0) dMolFraction(i) = dMolFraction(i) * dSiteFraction(iSPI,2,c)
-
-            else
-                if (d > 0) dMolFraction(i) = dMolFraction(i) * dSiteFraction(iSPI,1,d) / dSublatticeCharge(iSPI,1,d)
-
-                if (c > 0) dMolFraction(i) = dMolFraction(i) * dSiteFraction(iSPI,2,c)
-
-            end if
-            dSum = dSum + dMolFraction(i)
-        end do LOOP_CorrectX
-
-        ! Normalize mole fractions and compute number of mole atoms per mole (yes that makes sense, don't think about it)
-        dMolAtoms = 0D0
-        do i = iFirst, iLast
-
-            dMolFraction(i)  = dMolFraction(i) / dSum
-
-            m = i - iFirst + 1
-            d = iConstituentSublattice(iSPI,1,m)
-            c = iConstituentSublattice(iSPI,2,m)
-            if ((cConstituentNameSUB(iSPI,2,c) == 'Va') .OR. &
-                (dSublatticeCharge(iSPI,2,c) == 0D0)) then
-                dMolAtoms = dMolAtoms + dMolFraction(i)
-            else
-                dMolAtoms = dMolAtoms + dMolFraction(i) * (dSublatticeCharge(iSPI,1,d) - dSublatticeCharge(iSPI,2,c))
-            end if
-        end do
-
-        dStoichSublattice(iSPI,1) = p
-        dStoichSublattice(iSPI,2) = q
-
-        !---------------------------------------------------------------
-        !                        EXCESS TERMS
-        ! --------------------------------------------------------------
-        gexcess = 0D0
-
-        ! Loop through parameters:
-        LOOP_Param: do l = nParamPhase(iSolnIndex-1) + 1, nParamPhase(iSolnIndex)
-            ! Return control to the parent subroutine if there aren't any interaction parameters for this phase:
-            if (nParamPhase(iSolnIndex) - nParamPhase(iSolnIndex-1) == 0) exit LOOP_Param
-            ! Reinitialize temporary variable:
-            dPreFactor = 1D0
-            iFirstParam = 0
-            iSecondParam = 0
-            iFirstParam2 = 0
-            iSecondParam2 = 0
-            dFirstParam = 0D0
-            dSecondParam = 0D0
-            dThirdParam = 0D0
-            dFourthParam = 0D0
-            y1 = 0D0
-            y2 = 0D0
-            y3 = 0D0
-            y4 = 0D0
-            f = 0D0
-
-            ! Store the number of constituents involved in this parameter:
-            n = iRegularParam(l,1)
-
-            ! Determine the mixing parameter type: L_Ci:Aj,Dk
-            if ((iSUBIParamData(l,1) == 1) .AND. &
-                (iSUBIParamData(l,2) == 3) .AND. &
-                (iSUBIParamData(l,3) == 2) .AND. &
-                (iSUBIParamData(l,4) /= 0)) then
-                ! Defines the mixing case type: L_Ci:Aj,Dk
-                iMixType(l) = 1
-
-                ! Loop through constituents associated with this parameter:
-                do k = 2, n + 1
-                    ! Determine constituent and sublattice indices:
-                    c = MOD(iRegularParam(l,k), 10000)
-                    s = iRegularParam(l,k) - c
-                    s = s / 10000
-
-                    ! Compute prefactor term:
-                    dPreFactor = dPreFactor * dSiteFraction(iSPI,s,c)
-
-                    ! Store the first and second site fractions:
-                    if (k == iSUBIParamData(l,2)) then
-                        dFirstParam = dSiteFraction(iSPI,s,c)
-
-                    else if (k == iSUBIParamData(l,2) + 1) then
-                        dSecondParam = dSiteFraction(iSPI,s,c)
-
-                    end if
-                end do
-
-                ! Multiply prefactor term by excess Gibbs energy parameter:
-                iExponent = iRegularParam(l,n+2)
-                ! Excess Gibbs energy equation for L_Ci:Aj,Dk case
-                gexcess = gexcess + dPreFactor * dExcessGibbsParam(l) * (dFirstParam - dSecondParam)**(iExponent)
-
-            ! Determine the mixing parameter type: L_Ci,Cj:(Va or Ak)
-            else if ((iSUBIParamData(l,1) == 1) .AND. &
-                     (iSUBIParamData(l,2) == 2) .AND. &
-                     (iSUBIParamData(l,3) == 2)) then
-
-                ! Loop through constituents associated with this parameter:
-                do k = 2, n + 1
-                    ! Determine constituent and sublattice indices:
-                    c = MOD(iRegularParam(l,k), 10000)
-                    s = iRegularParam(l,k) - c
-                    s = s / 10000
-
-                    ! Store the first and second site fractions:
-                    if (k-1 == iSUBIParamData(l,1)) then
-                        dFirstParam = dSiteFraction(iSPI,s,c)
-                        ! Compute prefactor term:
-                        dPreFactor = dPreFactor * dSiteFraction(iSPI,s,c)
-
-                    else if (k == iSUBIParamData(l,2)+1) then
-                        dSecondParam = dSiteFraction(iSPI,s,c)
-                        ! Compute prefactor term:
-                        dPreFactor = dPreFactor * dSiteFraction(iSPI,s,c)
-
-                    !Determine if the last mixing constituent is a vacancy or anion
-                    else if ((cConstituentNameSUB(iSPI,s,c) == 'Va') .AND. &
-                        (k == n + 1)) then
-                        ! Defines the mixing case type: L_Ci,Cj:Va
-                        iMixType(l) = 2
-
-                        dThirdParam = dSiteFraction(iSPI,s,c)
-                        ! Compute prefactor term:
-                        dPreFactor = dPreFactor * dSiteFraction(iSPI,s,c)**2
-
-                    else if ((dSublatticeCharge(iSPI,s,c) < 0D0) .AND. &
-                        (cConstituentNameSUB(iSPI,s,c) /= 'Va') .AND. &
-                        (k == n + 1)) then
-                        ! Defines the mixing case type: L_Ci,Cj:Ak
-                        iMixType(l) = 3
-                        ! Compute prefactor term:
-                        dPreFactor = dPreFactor * dSiteFraction(iSPI,s,c)
-
-                    else
-                        print *, 'Unrecognized excess mixing term in SUBI phase ', cSolnPhaseName(iSolnIndex)
-                        INFOThermo = 36
-
-                    end if
-                end do
-
-                ! Multiply prefactor term by excess Gibbs energy parameter:
-                iExponent = iRegularParam(l,n+2)
-
-                ! Excess Gibbs energy equation for L_Ci,Cj:Va case
-                if (iMixType(l) == 2) then
-
-                    gexcess = gexcess + q * dPreFactor * dExcessGibbsParam(l) * &
-                            (dFirstParam - dSecondParam)**(iExponent)
-
-                ! Excess Gibbs energy equation for L_Ci,Cj:Ak case
-                else if (iMixType(l) == 3) then
-
-                    gexcess = gexcess + dPreFactor * dExcessGibbsParam(l) * &
-                            (dFirstParam - dSecondParam)**(iExponent)
-
-                end if
-            ! Determine the mixing parameter type: L_Ci:Va,Bj
-            else if ((iSUBIParamData(l,1) == 1) .AND. &
-                     (iSUBIParamData(l,2) == 3) .AND. &
-                     (iSUBIParamData(l,3) == 2) .AND. &
-                     (iSUBIParamData(l,7) == 0)) then
-
-                ! Defines the mixing case type: L_Ci:Va,Bj
-                iMixType(l) = 4
-
-                ! Loop through constituents associated with this parameter:
-                do k = 2, n + 1
-                    ! Determine constituent and sublattice indices:
-                    c = MOD(iRegularParam(l,k), 10000)
-                    s = iRegularParam(l,k) - c
-                    s = s / 10000
-
-                    ! Compute prefactor term:
-                    dPreFactor = dPreFactor * dSiteFraction(iSPI,s,c)
-
-                    ! Store the first and second site fractions:
-                    if (k == iSUBIParamData(l,2) - 1) then
-                        ! cation - Ci
-                        dFirstParam = dSiteFraction(iSPI,s,c)
-
-                    else if (k == iSUBIParamData(l,2)) then
-                        ! vacancy - Va
-                        dSecondParam = dSiteFraction(iSPI,s,c)
-
-                    else if (k == iSUBIParamData(l,2) + 1) then
-                        ! nuetral - Bj
-                        dThirdParam = dSiteFraction(iSPI,s,c)
-
-                    end if
-                end do
-
-                ! Multiply prefactor term by excess Gibbs energy parameter:
-                iExponent = iRegularParam(l,n+2)
-                ! Excess Gibbs energy equation for L_Ci:Va,Bj case
-                gexcess = gexcess + q * dPreFactor * dExcessGibbsParam(l) * &
-                         (dFirstParam * dSecondParam - dThirdParam)**(iExponent)
-
-            ! Begining of ternary mixing cases
-            ! Determine the mixing parameter type: L_Ci,Cj:Ak,Dl
-            else if ((iSUBIParamData(l,1) == 2) .AND. &
-                     (iSUBIParamData(l,2) == 2) .AND. &
-                     (iSUBIParamData(l,3) == 2) .AND. &
-                     (iSUBIParamData(l,4) == 4) .AND. &
-                     (iSUBIParamData(l,5) == 2) .AND. &
-                     (iSUBIParamData(l,7) /= 0)) then
-
-                ! Defines the mixing case type: L_Ci,Cj:Ak,Dl
-                iMixType(l) = 11
-
-                ! Loop through constituents associated with this parameter:
-                do k = 2, n + 1
-                    ! Determine constituent and sublattice indices:
-                    c = MOD(iRegularParam(l,k), 10000)
-                    s = iRegularParam(l,k) - c
-                    s = s / 10000
-
-                    ! Compute prefactor term:
-                    dPreFactor = dPreFactor * dSiteFraction(iSPI,s,c)
-
-                    ! Store the first and second site fractions:
-                    if (k == iSUBIParamData(l,2)) then
-                        ! cation - Ci
-                        dFirstParam = dSiteFraction(iSPI,s,c)
-
-                    else if (k == iSUBIParamData(l,2) + 1) then
-                        ! cation - Cj
-                        dSecondParam = dSiteFraction(iSPI,s,c)
-
-                    else if (k == iSUBIParamData(l,2) + 2) then
-                        ! anion - Ak
-                        dThirdParam = dSiteFraction(iSPI,s,c)
-
-                    else if (k == iSUBIParamData(l,2) + 3) then
-                        ! Dl
-                        dFourthParam = dSiteFraction(iSPI,s,c)
-                    end if
-                end do
-
-                ! Multiply prefactor term by excess Gibbs energy parameter:
-                iExponent = iRegularParam(l,n+2)
-                ! Excess Gibbs energy equation for L_Ci,Cj:Ak,Dl case
-                ! Part 1 of equation:
-                if (((iExponent * 2) + 1) <= l) then
-                    gexcess = gexcess + dPreFactor * dExcessGibbsParam((iExponent * 2) + 1) &
-                              * (dFirstParam - dSecondParam)**(iExponent)
-                end if
-                ! Part 2 of equation:
-                if ((iExponent >= 1) .AND. &
-                   (iExponent * 2 <= l)) then
-                    gexcess = gexcess + dPreFactor * dExcessGibbsParam(iExponent * 2) * (dThirdParam - dFourthParam)**(iExponent)
-
-                end if
-            !%%%%%%%%%%%%%%%%%%%%%%%%%%%%%%%%%%%%%%%%%%%%%%%%%%%%%%%%%%%%%%%%%%%%%%%%%%%%%
-            ! Not properly working...
-            ! Determine the mixing parameter type: L_Ci,Cj:Va,Bk
-            else if ((iSUBIParamData(l,1) == 2) .AND. &
-                     (iSUBIParamData(l,2) == 2) .AND. &
-                     (iSUBIParamData(l,3) == 2) .AND. &
-                     (iSUBIParamData(l,4) == 4) .AND. &
-                     (iSUBIParamData(l,5) == 2) .AND. &
-                     (iSUBIParamData(l,7) == 0)) then
-
-                ! Defines the mixing case type: L_Ci,Cj:Va,Bk
-                iMixType(l) = 12
-
-                ! Loop through constituents associated with this parameter:
-                do k = 2, n + 1
-                    ! Determine constituent and sublattice indices:
-                    c = MOD(iRegularParam(l,k), 10000)
-                    s = iRegularParam(l,k) - c
-                    s = s / 10000
-
-                    if (k == iSUBIParamData(l,2)) then
-                        ! Cation - Ci
-                        y1 = dSiteFraction(iSPI,s,c)
-                        ! Compute prefactor term:
-                        dPreFactor = dPreFactor * dSiteFraction(iSPI,s,c)
-                    else if (k == iSUBIParamData(l,2) + 1) then
-                        ! Cation - Cj
-                        y2 = dSiteFraction(iSPI,s,c)
-                        ! Compute prefactor term:
-                        dPreFactor = dPreFactor * dSiteFraction(iSPI,s,c)
-                    else if (k == iSUBIParamData(l,2) + 2) then
-                        ! Vacancy
-                        y3 = dSiteFraction(iSPI,s,c)
-                        ! Compute prefactor term:
-                        dPreFactor = dPreFactor * dSiteFraction(iSPI,s,c)**2
-                    else if (k == iSUBIParamData(l,2) + 3) then
-                        ! Neutral - Bk
-                        y4 = dSiteFraction(iSPI,s,c)
-                        ! Compute prefactor term:
-                        dPreFactor = dPreFactor * dSiteFraction(iSPI,s,c)
-                    end if
-                end do
-
-                f = (1D0 - y1 * y3 - y2 * y3 - y4)/3D0
-                ! Excess Gibbs energy equation for L_Ci,Cj:Va,Bk case
-                if (iRegularParam(l,(iRegularParam(l,1) + 2)) == 0) then
-                    gexcess = gexcess + q * dPreFactor * (y1 * y3 + f) * dExcessGibbsParam(l)
-                else if (iRegularParam(l,(iRegularParam(l,1) + 2)) == 1) then
-                    gexcess = gexcess + q * dPreFactor * (y2 * y3 + f) * dExcessGibbsParam(l)
-                else if (iRegularParam(l,(iRegularParam(l,1) + 2)) == 2) then
-                    ! In factsage 8 - y4 is positive and Factsage 6.2 y4 is negative
-                    gexcess = gexcess + q * dPreFactor * (y4 + f) * dExcessGibbsParam(l)
-                else
-                    print *, 'Unrecognized excess mixing term in SUBI phase ', cSolnPhaseName(iSolnIndex)
-                    INFOThermo = 36
-                    return
-                end if
-            else
-                print *, 'Unrecognized excess mixing term in SUBI phase ', cSolnPhaseName(iSolnIndex)
-                INFOThermo = 36
-                return
-            end if
-
-            print*,"iMixType(l)",iMixType(l)
-            print*,"-------------------------"
-            print*,""
-        end do LOOP_Param
-        !print*,"iSUBIParamData(l,2)",iSUBIParamData(l,2) - 1
-        !print*,"cConstituentNameSUB(iSPI,s,c)",cConstituentNameSUB(iSPI,s,c)
-        !print*,"dSiteFraction(iSPI,s,c)",dSiteFraction(iSPI,s,c)
-
-        !---------------------------------------------------------------
-        !                      DERIVED EXCESS TERMS
-        ! --------------------------------------------------------------
-
-        ! Loop through parameters:
-        LOOP_Param_Derivatives: do l = nParamPhase(iSolnIndex-1) + 1, nParamPhase(iSolnIndex)
-            ! Return control to the parent subroutine if there aren't any interaction parameters for this phase:
-            if (nParamPhase(iSolnIndex) - nParamPhase(iSolnIndex-1) == 0) exit LOOP_Param_Derivatives
-
-            ! Reinitialize temporary variable:
-            dPreFactor = 1D0
-            iFirstParam = 0
-            iSecondParam = 0
-            iFirstParam2 = 0
-            iSecondParam2 = 0
-
-            y1 = 0D0
-            y2 = 0D0
-            y3 = 0D0
-            y4 = 0D0
-
-            f = 0D0
-            chargeCi = 0D0
-            chargeCj = 0D0
-
-            iMixTypeVa = 0
-            iMixTypeBi = 0
-            iMixTypeAni = 0
-
-            cDummyAi = ' '
-            cDummyAj = ' '
-            cDummyBi = ' '
-            cDummyCi = ' '
-            cDummyCj = ' '
-
-            ! Store the number of constituents involved in this parameter:
-            n = iRegularParam(l,1)
-
-            ! Determine the mixing parameter type
-            ! This is Case -> L_Ci:Aj,Dk where Dk is a vacancy, neutral or anion
-            if (iMixType(l) == 1) then
-                ! Loop through constituents associated with this parameter:
-                do k = 2, n + 1
-                    ! Determine constituent and sublattice indices:
-                    c = MOD(iRegularParam(l,k), 10000)
-                    s = iRegularParam(l,k) - c
-                    s = s / 10000
-
-                    ! Establishing the site fractions for the L_Ci:Aj,Dk cases
-                    if (k == iSUBIParamData(l,2) - 1) then
-                        y1 = dSiteFraction(iSPI,s,c)
-                        cDummyCi = cConstituentNameSUB(iSPI,s,c)
-
-                    else if (k == iSUBIParamData(l,2)) then
-                        dFirstParam = dSiteFraction(iSPI,s,c)
-                        y2 = dSiteFraction(iSPI,s,c)
-                        cDummyAi = cConstituentNameSUB(iSPI,s,c)
-
-                    else if (k == iSUBIParamData(l,2) + 1) then
-                      ! Determining if Dl equals a vacancy, neutral or anion
-                      if (cConstituentNameSUB(iSPI,s,c) == 'Va') then
-                        ! vacancy case
-                        iMixTypeVa = 1
-                      else if (dSublatticeCharge(iSPI,s,c) == 0D0) then
-                        ! neutral case
-                        iMixTypeBi = 1
-                        cDummyBi = cConstituentNameSUB(iSPI,s,c)
-                      else if ((dSublatticeCharge(iSPI,s,c) < 0D0) .AND. &
-                               (cConstituentNameSUB(iSPI,s,c) /= 'Va')) then
-                        ! anion case
-                        iMixTypeAni = 1
-                        cDummyAj = cConstituentNameSUB(iSPI,s,c)
-
-                      end if
-                        dSecondParam = dSiteFraction(iSPI,s,c)
-                        y3 = dSiteFraction(iSPI,s,c)
-
-                    end if
-                    ! L term exponent value
-                    iExponent = iRegularParam(l,n+2)
-                end do
-
-                ! Chemical potential with respect to the first sublattice
-                do i = 1, nConstituentSublattice(iSPI,1)
-                    if (cConstituentNameSUB(iSPI,1,i) == cDummyCi) then
-                        dgdc1(i) = dgdc1(i) + y2 * y3 * dExcessGibbsParam(l) * (dFirstParam - dSecondParam)**(iExponent)
-                    end if
-                end do
-
-                ! Chemical potential with respect to the second sublattice
-                do i = 1, nConstituentSublattice(iSPI,2)
-
-                    if ((cConstituentNameSUB(iSPI,2,i) == cDummyBi) .AND. &
-                        (iMixTypeBi == 1)) then
-                        ! neutral
-                        dgdc2(i) = dgdc2(i) + y1 * y2 * dExcessGibbsParam(l) * (dFirstParam - dSecondParam)**(iExponent)
-
-                        dgdc2(i) = dgdc2(i) + y1 * y2 * y3 * dExcessGibbsParam(l) * &
-                                   iExponent * (dFirstParam - dSecondParam)**(iExponent-1) * (-1)
-
-                    else if ((cConstituentNameSUB(iSPI,2,i) == 'Va') .AND. &
-                        (iMixTypeVa == 1)) then
-                        ! cation / vacancy
-                        dgdc2(i) = dgdc2(i) + y1 * y2 * dExcessGibbsParam(l) * (dFirstParam - dSecondParam)**(iExponent)
-
-                        dgdc2(i) = dgdc2(i) + y1 * y2 * y3 * dExcessGibbsParam(l) * &
-                                   iExponent * (dFirstParam - dSecondParam)**(iExponent-1) * (-1)
-
-                    else if (cConstituentNameSUB(iSPI,2,i) == cDummyAi) then
-                        ! cation / anion
-                        dgdc2(i) = dgdc2(i) + y1 * y3 * dExcessGibbsParam(l) * (dFirstParam - dSecondParam)**(iExponent)
-
-                        dgdc2(i) = dgdc2(i) + y1 * y2 * y3 * dExcessGibbsParam(l) * &
-                                   iExponent * (dFirstParam - dSecondParam)**(iExponent-1) * (1)
-
-                        if ((iMixTypeAni == 1)) then
-                            ! If D_k is an anion
-                            dgdc2(i) = dgdc2(i) + y1 * y2 * dExcessGibbsParam(l) * (dFirstParam-dSecondParam)**(iExponent)
-
-                            dgdc2(i) = dgdc2(i) + y1 * y2 * y3 * dExcessGibbsParam(l) * &
-                                       iExponent * (dFirstParam - dSecondParam)**(iExponent-1) * (-1)
-                        end if
-                    end if
-                end do
-
-            ! Determine the mixing parameter type
-            ! This is Case -> L_Ci,Cj:Va
-            else if (iMixType(l) == 2) then
-                ! Loop through constituents associated with this parameter:
-                do k = 2, n + 1
-                    ! Determine constituent and sublattice indices:
-                    c = MOD(iRegularParam(l,k), 10000)
-                    s = iRegularParam(l,k) - c
-                    s = s / 10000
-
-                    ! Establishing the site fractions for this case
-                    if (k-1 == iSUBIParamData(l,1)) then
-                        dFirstParam = dSiteFraction(iSPI,s,c)
-                        ! Cation - Ci
-                        y1 = dSiteFraction(iSPI,s,c)
-                        cDummyCi = cConstituentNameSUB(iSPI,s,c)
-                        chargeCi = dSublatticeCharge(iSPI,s,c)
-
-                    else if (k == iSUBIParamData(l,2) + 1) then
-                        dSecondParam = dSiteFraction(iSPI,s,c)
-                        ! Cation - Cj
-                        y2 = dSiteFraction(iSPI,s,c)
-                        cDummyCj = cConstituentNameSUB(iSPI,s,c)
-                        chargeCj = dSublatticeCharge(iSPI,s,c)
-
-                    else if (cConstituentNameSUB(iSPI,s,c) == 'Va') then
-                        ! vacancy
-                        y3 = dSiteFraction(iSPI,s,c)
-
-                    end if
-                    iExponent = iRegularParam(l,n+2)
-                end do
-
-                ! First sublattice - Cation:vacancy contributions
-                do i = 1, nConstituentSublattice(iSPI,1)
-
-                    ! Derivative with respect to Ci
-                    if (cConstituentNameSUB(iSPI,1,i) == cDummyCi) then
-
-                        dgdc1(i) = dgdc1(i) + q * y2 * y3**2 * dExcessGibbsParam(l) * &
-                                  (dFirstParam - dSecondParam)**(iExponent)
-
-                        dgdc1(i) = dgdc1(i) + chargeCi * y1 * y2 * y3**2 * dExcessGibbsParam(l) * &
-                                  (dFirstParam - dSecondParam)**(iExponent)
-
-                        dgdc1(i) = dgdc1(i) + q * y1 * y2 * y3**2 * dExcessGibbsParam(l) * &
-                                   iExponent * (dFirstParam - dSecondParam)**(iExponent - 1) * (1)
-
-                    ! Derivative with respect to Cj
-                  else if (cConstituentNameSUB(iSPI,1,i) == cDummyCj) then
-
-                        dgdc1(i) = dgdc1(i) + q * y1 * y3**2 * dExcessGibbsParam(l) * &
-                                  (dFirstParam - dSecondParam)**(iExponent)
-
-                        dgdc1(i) = dgdc1(i) + chargeCj * y1 * y2 * y3**2 * dExcessGibbsParam(l) * &
-                                  (dFirstParam - dSecondParam)**(iExponent)
-
-                        dgdc1(i) = dgdc1(i) + q * y1 * y2 * y3**2 * dExcessGibbsParam(l) * &
-                                   iExponent * (dFirstParam - dSecondParam)**(iExponent - 1) * (-1)
-
-                    end if
-                end do
-
-                ! Second sublattice - Cation:vacancy contributions
-                do i = 1, nConstituentSublattice(iSPI,2)
-                    if (cConstituentNameSUB(iSPI,2,i) == 'Va') then
-                        dgdc2(i) = dgdc2(i) + q * y1 * y2 * 2 * y3 * dExcessGibbsParam(l) * &
-                                  (dFirstParam - dSecondParam)**(iExponent)
-                    end if
-                end do
-
-            ! Determine the mixing parameter type
-            ! This is Case -> L_Ci,Cj:Ak
-            else if (iMixType(l) == 3) then
-                ! Loop through constituents associated with this parameter:
-                do k = 2, n + 1
-                    ! Determine constituent and sublattice indices:
-                    c = MOD(iRegularParam(l,k), 10000)
-                    s = iRegularParam(l,k) - c
-                    s = s / 10000
-
-                    ! Establishing the site fractions for this case
-                    if (k-1 == iSUBIParamData(l,1)) then
-                        dFirstParam = dSiteFraction(iSPI,s,c)
-                        ! Cation - Ci
-                        y1 = dSiteFraction(iSPI,s,c)
-                        cDummyCi = cConstituentNameSUB(iSPI,s,c)
-
-                    else if (k == iSUBIParamData(l,2) + 1) then
-                        dSecondParam = dSiteFraction(iSPI,s,c)
-                        ! Cation - Cj
-                        y2 = dSiteFraction(iSPI,s,c)
-                        cDummyCj = cConstituentNameSUB(iSPI,s,c)
-
-                    else if (dSublatticeCharge(iSPI,s,c) < 0D0) then
-                        ! Anion
-                        y3 = dSiteFraction(iSPI,s,c)
-                        cDummyAi = cConstituentNameSUB(iSPI,s,c)
-
-                    end if
-                        iExponent = iRegularParam(l,n+2)
-                end do
-
-                ! First sublattice - Cation:vacancy contributions
-                do i = 1, nConstituentSublattice(iSPI,1)
-
-                    ! Derivative with respect to Ci
-                    if (cConstituentNameSUB(iSPI,1,i) == cDummyCi) then
-
-                        dgdc1(i) = dgdc1(i) + y2 * y3 * dExcessGibbsParam(l) * &
-                                  (dFirstParam - dSecondParam)**(iExponent)
-
-                        dgdc1(i) = dgdc1(i) + y1 * y2 * y3 * dExcessGibbsParam(l) * &
-                                   iExponent * (dFirstParam - dSecondParam)**(iExponent - 1) * (1)
-
-                    ! Derivative with respect to Cj
-                    else if (cConstituentNameSUB(iSPI,1,i) == cDummyCj) then
-
-                        dgdc1(i) = dgdc1(i) + y1 * y3 * dExcessGibbsParam(l) * &
-                                  (dFirstParam - dSecondParam)**(iExponent)
-
-                        dgdc1(i) = dgdc1(i) + y1 * y2 * y3 * dExcessGibbsParam(l) * &
-                                   iExponent * (dFirstParam - dSecondParam)**(iExponent - 1) * (-1)
-                    end if
-                end do
-
-                ! Second sublattice - Cation:vacancy contributions
-                do i = 1, nConstituentSublattice(iSPI,2)
-                    if (cConstituentNameSUB(iSPI,2,i) == cDummyAi) then
-                        dgdc2(i) = dgdc2(i) + y1 * y2 * dExcessGibbsParam(l) * &
-                                  (dFirstParam - dSecondParam)**(iExponent)
-
-                    end if
-                end do
-
-            ! Determine the mixing parameter type
-            ! This is Case -> L_Ci:Va,Bj
-            else if (iMixType(l) == 4) then
-
-                ! Loop through constituents associated with this parameter:
-                do k = 2, n + 1
-                    ! Determine constituent and sublattice indices:
-                    c = MOD(iRegularParam(l,k), 10000)
-                    s = iRegularParam(l,k) - c
-                    s = s / 10000
-
-                    ! Store the first and second site fractions:
-                    if (k == iSUBIParamData(l,2) - 1) then
-                        ! cation - Ci
-                        dFirstParam = dSiteFraction(iSPI,s,c)
-                        y1 = dSiteFraction(iSPI,s,c)
-                        cDummyCi = cConstituentNameSUB(iSPI,s,c)
-                        chargeCi = dSublatticeCharge(iSPI,s,c)
-
-                    else if (k == iSUBIParamData(l,2)) then
-                        ! vacancy - Va
-                        dSecondParam = dSiteFraction(iSPI,s,c)
-                        y2 = dSiteFraction(iSPI,s,c)
-
-                    else if (k == iSUBIParamData(l,2) + 1) then
-                        ! neutral - Bj
-                        dThirdParam = dSiteFraction(iSPI,s,c)
-                        y3 = dSiteFraction(iSPI,s,c)
-                        cDummyBi = cConstituentNameSUB(iSPI,s,c)
-
-                    end if
-                    ! Multiply prefactor term by excess Gibbs energy parameter:
-                    iExponent = iRegularParam(l,n+2)
-                end do
-
-                ! First sublattice
-                do i = 1, nConstituentSublattice(iSPI,1)
-                    if ((cConstituentNameSUB(iSPI,1,i) == cDummyCi) .AND. &
-                        ((dFirstParam * dSecondParam - dThirdParam) /= 0D0)) then
-                        ! cation - Ci
-                        dgdc1(i) = dgdc1(i) + q * y2 * y3 * dExcessGibbsParam(l) * &
-                                  (dFirstParam * dSecondParam - dThirdParam)**(iExponent)
-
-                        dgdc1(i) = dgdc1(i) + chargeCi * y1 * y2 * y3 * dExcessGibbsParam(l) * &
-                                  (dFirstParam * dSecondParam - dThirdParam)**(iExponent)
-
-                        dgdc1(i) = dgdc1(i) + q * y1 * y2 * y3 * dExcessGibbsParam(l) * y2 * &
-                                   iExponent * (dFirstParam * dSecondParam - dThirdParam)**(iExponent - 1)
-
-                    else
-                        dgdc1(i) = dgdc1(i) + 0D0
-
-                    end if
-                end do
-
-                ! Second sublattice
-                do i = 1, nConstituentSublattice(iSPI,2)
-                    if ((cConstituentNameSUB(iSPI,2,i) == 'Va') .AND. &
-                       ((dFirstParam * dSecondParam - dThirdParam) /= 0D0)) then
-                        ! vacancy contributions
-                        dgdc2(i) = dgdc2(i) + q * y1 * y3 * dExcessGibbsParam(l) * &
-                                  (dFirstParam * dSecondParam - dThirdParam)**(iExponent)
-
-                        dgdc2(i) = dgdc2(i) + q * y1 * y2 * y3 * dExcessGibbsParam(l) * y1 * &
-                                   iExponent * (dFirstParam * dSecondParam - dThirdParam)**(iExponent - 1)
-
-                    else if ((cConstituentNameSUB(iSPI,2,i) == cDummyBi) .AND. &
-                            ((dFirstParam * dSecondParam - dThirdParam) /= 0D0)) then
-                        ! neutral contributions
-                        dgdc2(i) = dgdc2(i) + q * y1 * y2 * dExcessGibbsParam(l) * &
-                                  (dFirstParam * dSecondParam - dThirdParam)**(iExponent)
-
-                        dgdc2(i) = dgdc2(i) + q * y1 * y2 * y3 * dExcessGibbsParam(l) * (-1) * &
-                                   iExponent * (dFirstParam * dSecondParam - dThirdParam)**(iExponent - 1)
-
-                    else
-                        dgdc2(i) = dgdc2(i) + 0D0
-
-                    end if
-                end do
-
-            ! Determine the mixing parameter type
-            ! This is Case -> L_Ci,Cj:Ak,Dl
-            else if (iMixType(l) == 11) then
-                ! Loop through constituents associated with this parameter:
-                do k = 2, n + 1
-                    ! Determine constituent and sublattice indices:
-                    c = MOD(iRegularParam(l,k), 10000)
-                    s = iRegularParam(l,k) - c
-                    s = s / 10000
-
-                    ! Compute prefactor term:
-                    dPreFactor = dPreFactor * dSiteFraction(iSPI,s,c)
-
-                    ! Store the first and second site fractions:
-                    if (k == iSUBIParamData(l,2)) then
-                        dFirstParam = dSiteFraction(iSPI,s,c)
-                        ! Cation - Ci
-                        y1 = dSiteFraction(iSPI,s,c)
-                        cDummyCi = cConstituentNameSUB(iSPI,s,c)
-
-                    else if (k == iSUBIParamData(l,2) + 1) then
-                        dSecondParam = dSiteFraction(iSPI,s,c)
-                        ! Cation - Cj
-                        y2 = dSiteFraction(iSPI,s,c)
-                        cDummyCj = cConstituentNameSUB(iSPI,s,c)
-
-                    else if (k == iSUBIParamData(l,2) + 2) then
-                        dThirdParam = dSiteFraction(iSPI,s,c)
-                        ! Anion - Ai
-                        y3 = dSiteFraction(iSPI,s,c)
-                        cDummyAi = cConstituentNameSUB(iSPI,s,c)
-
-                    else if (k == iSUBIParamData(l,2) + 3) then
-                        dFourthParam = dSiteFraction(iSPI,s,c)
-                        if (cConstituentNameSUB(iSPI,s,c) == 'Va') then
-                            ! Vacancy - Va
-                            y4 = dSiteFraction(iSPI,s,c)
-                            iMixTypeVa = 1
-
-                        else if (dSublatticeCharge(iSPI,s,c) == 0D0) then
-                            ! Nuetral
-                            y4 = dSiteFraction(iSPI,s,c)
-                            cDummyBi = cConstituentNameSUB(iSPI,s,c)
-                            iMixTypeBi = 1
-
-                        else if ((dSublatticeCharge(iSPI,s,c) < 0D0) .AND. &
-                                (cConstituentNameSUB(iSPI,s,c) /= 'Va')) then
-                            ! Anion - Aj
-                            y4 = dSiteFraction(iSPI,s,c)
-                            cDummyAj = cConstituentNameSUB(iSPI,s,c)
-                            iMixTypeAni = 1
-
-                        end if
-                    end if
-                end do
-
-                ! Multiply prefactor term by excess Gibbs energy parameter:
-                iExponent = iRegularParam(l,n+2)
-
-                do i = 1, nConstituentSublattice(iSPI,1)
-
-                    ! Derivative with respect to Ci
-                    if (cConstituentNameSUB(iSPI,1,i) == cDummyCi) then
-
-                        if (((iExponent * 2) + 1) <= l) then
-                            ! Part 1 of derivation
-                            dgdc1(i) = dgdc1(i) + y2 * y3 * y4 * dExcessGibbsParam((iExponent * 2) + 1) * &
-                                      (dFirstParam - dSecondParam)**(iExponent)
-                            ! Part 3 of derivation
-                            dgdc1(i) = dgdc1(i) + y1 * y2 * y3 * y4 * dExcessGibbsParam((iExponent * 2) + 1) * &
-                                       1 * iExponent * (dFirstParam - dSecondParam)**(iExponent - 1)
-                        end if
-
-                        if ((iExponent >= 1) .AND. &
-                            (iExponent * 2 <= l)) then
-                            ! Part 2 of derivation
-                            dgdc1(i) = dgdc1(i) + y2 * y3 * y4 * dExcessGibbsParam(iExponent * 2) * &
-                                      (dThirdParam - dFourthParam)**(iExponent)
-                        end if
-
-                    ! Derivative with respect to Cj
-                    else if (cConstituentNameSUB(iSPI,1,i) == cDummyCj) then
-
-                        if (((iExponent * 2) + 1) <= l) then
-                            ! Part 1 of derivation
-                            dgdc1(i) = dgdc1(i) + y1 * y3 * y4 * dExcessGibbsParam((iExponent * 2) + 1) * &
-                                      (dFirstParam - dSecondParam)**(iExponent)
-                            ! Part 3 of derivation
-                            dgdc1(i) = dgdc1(i) + y1 * y2 * y3 * y4 * dExcessGibbsParam((iExponent * 2) + 1) * &
-                                     (-1) * iExponent * (dFirstParam - dSecondParam)**(iExponent - 1)
-                        end if
-
-                        if ((iExponent >= 1) .AND. &
-                            (iExponent * 2 <= l)) then
-                            ! Part 2 of derivation
-                            dgdc1(i) = dgdc1(i) + y1 * y3 * y4 * dExcessGibbsParam(iExponent * 2) * &
-                                      (dThirdParam - dFourthParam)**(iExponent)
-                        end if
-                    end if
-                end do
-
-                ! Chemical potential with respect to the second sublattice
-                do i = 1, nConstituentSublattice(iSPI,2)
-
-                    !! When Dl = Al or Bl - Cases untested... %%%%%%%%%%%%%%%%%%%%%%%%%%%%%%%%%%%%%%%%%%%%%%%%%%%%%%%%%%%%%%
-                    ! If Dl is and neutral:
-                    if ((cConstituentNameSUB(iSPI,2,i) == cDummyBi) .AND. &
-                        (iMixTypeBi == 1)) then
-                        ! neutral
-                        if (((iExponent * 2) + 1) <= l) then
-                            ! Part 1 of derivation
-                            dgdc2(i) = dgdc2(i) + y1 * y2 * y3 * dExcessGibbsParam((iExponent * 2) + 1) * &
-                                      (dFirstParam - dSecondParam)**(iExponent)
-                        end if
-
-                        if ((iExponent >= 1) .AND. &
-                            (iExponent * 2 <= l)) then
-                            ! Part 2 of derivation
-                            dgdc2(i) = dgdc2(i) + y1 * y2 * y3 * dExcessGibbsParam(iExponent * 2) * &
-                                      (dThirdParam - dFourthParam)**(iExponent)
-                            ! Part 3 of derivation
-                            dgdc2(i) = dgdc2(i) + y1 * y2 * y3 * y4 * dExcessGibbsParam(iExponent * 2) * &
-                                      (-1) * iExponent * (dThirdParam - dFourthParam)**(iExponent - 1)
-                        end if
-
-                        ! If Dl is and vacancy:
-                    else if ((cConstituentNameSUB(iSPI,2,i) == 'Va') .AND. &
-                        (iMixTypeVa == 1)) then
-                        ! cation / vacancy
-                        if (((iExponent * 2) + 1) <= l) then
-                            ! Part 1 of derivation
-                            dgdc2(i) = dgdc2(i) + y1 * y2 * y3 * dExcessGibbsParam((iExponent * 2) + 1) * &
-                                      (dFirstParam - dSecondParam)**(iExponent)
-                        end if
-
-                        if ((iExponent >= 1) .AND. &
-                            (iExponent * 2 <= l)) then
-                            ! Part 2 of derivation
-                            dgdc2(i) = dgdc2(i) + y1 * y2 * y3 * dExcessGibbsParam(iExponent * 2) * &
-                                      (dThirdParam - dFourthParam)**(iExponent)
-                            ! Part 3 of derivation
-                            dgdc2(i) = dgdc2(i) + y1 * y2 * y3 * y4 * dExcessGibbsParam(iExponent * 2) * &
-                                      (-1) * iExponent * (dThirdParam - dFourthParam)**(iExponent - 1)
-                        end if
-
-                    else if ((cConstituentNameSUB(iSPI,2,i) == cDummyAi)) then
-                        ! cation / anion
-                        if (((iExponent * 2) + 1) <= l) then
-                            ! Part 1 of derivation
-                            dgdc2(i) = dgdc2(i) + y1 * y2 * y4 * dExcessGibbsParam((iExponent * 2) + 1) * &
-                                      (dFirstParam - dSecondParam)**(iExponent)
-                        end if
-
-                        if ((iExponent >= 1) .AND. &
-                            (iExponent * 2 <= l)) then
-                            ! Part 2 of derivation
-                            dgdc2(i) = dgdc2(i) + y1 * y2 * y4 * dExcessGibbsParam(iExponent * 2) * &
-                                      (dThirdParam - dFourthParam)**(iExponent)
-                              ! Part 3 of derivation
-                            dgdc2(i) = dgdc2(i) + y1 * y2 * y3 * y4 * dExcessGibbsParam(iExponent * 2) * &
-                                      (1) * iExponent * (dThirdParam - dFourthParam)**(iExponent - 1)
-                        end if
-
-                        ! If Dl is and anion:
-                        if (iMixTypeAni == 1) then
-                            ! cation / anion
-                            if (((iExponent * 2) + 1) <= l) then
-                                ! Part 1 of derivation
-                                dgdc2(i) = dgdc2(i) + y1 * y2 * y3 * dExcessGibbsParam((iExponent * 2) + 1) * &
-                                          (dFirstParam - dSecondParam)**(iExponent)
-                            end if
-
-                            if ((iExponent >= 1) .AND. &
-                                (iExponent * 2 <= l)) then
-                                ! Part 2 of derivation
-                                dgdc2(i) = dgdc2(i) + y1 * y2 * y3 * dExcessGibbsParam(iExponent * 2) * &
-                                          (dThirdParam - dFourthParam)**(iExponent)
-                                ! Part 3 of derivation
-                                dgdc2(i) = dgdc2(i) + y1 * y2 * y3 * y4 * dExcessGibbsParam(iExponent * 2) * &
-                                          (-1) * iExponent * (dThirdParam - dFourthParam)**(iExponent - 1)
-                            end if
-                        end if
-                    end if
-                end do
-            !%%%%%%%%%%%%%%%%%%%%%%%%%%%%%%%%%%%%%%%%%%%%%%%%%%%%%%%%%%%%%%%%%%%%%%%%%%%%%%%%%%%%%%%%%%
-            ! Not properly working
-            ! Determine the mixing parameter type
-            ! This is Case -> L_Ci,Cj:Va,Bk
-            else if (iMixType(l) == 12) then
-                ! Loop through constituents associated with this parameter:
-                do k = 2, n + 1
-                    ! Determine constituent and sublattice indices:
-                    c = MOD(iRegularParam(l,k), 10000)
-                    s = iRegularParam(l,k) - c
-                    s = s / 10000
-
-                    if (k == iSUBIParamData(l,2)) then
-                        ! Cation - Ci
-                        y1 = dSiteFraction(iSPI,s,c)
-                        iCi = c
-                        chargeCi = dSublatticeCharge(iSPI,s,c)
-
-                    else if (k == iSUBIParamData(l,2) + 1) then
-                        ! Cation - Cj
-                        y2 = dSiteFraction(iSPI,s,c)
-                        iCj = c
-                        chargeCj = dSublatticeCharge(iSPI,s,c)
-
-                    else if (k == iSUBIParamData(l,2) + 2) then
-                        ! Vacancy
-                        y3 = dSiteFraction(iSPI,s,c)
-
-                    else
-                        ! Neutral - Bk
-                        y4 = dSiteFraction(iSPI,s,c)
-                        iBi = c
-                    end if
-                end do
-
-                f = (1D0 - y1 * y3 - y2 * y3 - y4)/3D0
-
-                do i = 1, nConstituentSublattice(iSPI,1)
-
-                    ! Derivative with respect to Ci
-                    if (i == iCi) then
-                        print*,"l",l
-                        print*,"dgdc1(i) Ci - 0",dgdc1(i)*dIdealConstant * dTemperature
-                        ! Chemical potential equation for L_Ci,Cj:Va,Bk case
-                        if (iRegularParam(l,(iRegularParam(l,1) + 2)) == 0) then
-                            dgdc1(i) = dgdc1(i) + gexcess / y1
-                            print*,"dgdc1(i) Ci - 1",dgdc1(i)*dIdealConstant * dTemperature
-                            ! adding a negative charge works for some random reason idk why...
-                            dgdc1(i) = dgdc1(i) + gexcess * chargeCi / q
-                            print*,"dgdc1(i) Ci - 2",dgdc1(i)*dIdealConstant * dTemperature
-                            dgdc1(i) = dgdc1(i) + q * dPreFactor * y3 * dExcessGibbsParam(l) * 2D0 / 3D0
-                            print*,"dgdc1(i) Ci - 3",dgdc1(i)*dIdealConstant * dTemperature
-
-                        else if (iRegularParam(l,(iRegularParam(l,1) + 2)) == 1) then
-                            dgdc1(i) = dgdc1(i) + q * y2 * (y3**2) * y4 * (y2 * y3 + f) * dExcessGibbsParam(l)
-                            print*,"dgdc1(i) Ci - 4",dgdc1(i)*dIdealConstant * dTemperature
-                            dgdc1(i) = dgdc1(i) + chargeCi * y1 * y2 * (y3**2) * y4 * (y2 * y3 + f) * dExcessGibbsParam(l)
-                            print*,"dgdc1(i) Ci - 5",dgdc1(i)*dIdealConstant * dTemperature
-                            dgdc1(i) = dgdc1(i) + q * y1 * y2 * (y3**2) * y4 * (-1D0 / 3D0 * y3) * dExcessGibbsParam(l)
-                            print*,"dgdc1(i) Ci - 6",dgdc1(i)*dIdealConstant * dTemperature
-
-                        else if (iRegularParam(l,(iRegularParam(l,1) + 2)) == 2) then
-                            dgdc1(i) = dgdc1(i) + q * y2 * (y3**2) * y4 * (y4 + f) * dExcessGibbsParam(l)
-                            print*,"dgdc1(i) Ci - 7",dgdc1(i)*dIdealConstant * dTemperature
-                            dgdc1(i) = dgdc1(i) + chargeCi * y1 * y2 * (y3**2) * y4 * (y4 + f) * dExcessGibbsParam(l)
-                            print*,"dgdc1(i) Ci - 8",dgdc1(i)*dIdealConstant * dTemperature
-                            dgdc1(i) = dgdc1(i) + q * y1 * y2 * (y3**2) * y4 * (-1D0 / 3D0 * y3) * dExcessGibbsParam(l)
-                            print*,"dgdc1(i) Ci - 9",dgdc1(i)*dIdealConstant * dTemperature
-
-                        else if (iRegularParam(l,(iRegularParam(l,1) + 2)) == 3) then
-                            print *, 'Unrecognized excess mixing term in SUBI phase ', cSolnPhaseName(iSolnIndex)
-                            INFOThermo = 36
-                            return
-
-                        end if
-                        print*,""
-
-                    ! Derivative with respect to Cj
-                    else if (i == iCj) then
-                        print*,"dgdc1(i) Cj - 0",dgdc1(i)*dIdealConstant * dTemperature
-                        ! Chemical potential equation for L_Ci,Cj:Va,Bk case
-                        if (iRegularParam(l,(iRegularParam(l,1) + 2)) == 0) then
-                            dgdc1(i) = dgdc1(i) + gexcess / y2
-                            print*,"dgdc1(i) Cj - 1",dgdc1(i)*dIdealConstant * dTemperature
-                            dgdc1(i) = dgdc1(i) + gexcess * chargeCj / q
-                            print*,"dgdc1(i) Cj - 2",dgdc1(i)*dIdealConstant * dTemperature
-                            dgdc1(i) = dgdc1(i) - q * dPreFactor * y3 * dExcessGibbsParam(l) / 3D0
-                            print*,"dgdc1(i) Cj - 3",dgdc1(i)*dIdealConstant * dTemperature
-
-                        else if (iRegularParam(l,(iRegularParam(l,1) + 2)) == 1) then
-                            dgdc1(i) = dgdc1(i) + q * y1 * (y3**2) * y4 * (y2 * y3 + f) * dExcessGibbsParam(l)
-                            print*,"dgdc1(i) Cj - 4",dgdc1(i)*dIdealConstant * dTemperature
-                            ! Had to do the weird negative charge thing here too
-                            dgdc1(i) = dgdc1(i) + (-chargeCj) * y1 * y2 * (y3**2) * y4 * (y2 * y3 + f) * dExcessGibbsParam(l)
-                            print*,"dgdc1(i) Cj - 5",dgdc1(i)*dIdealConstant * dTemperature
-                            dgdc1(i) = dgdc1(i) + q * y1 * y2 * (y3**2) * y4 * (2D0 / 3D0 * y3) * dExcessGibbsParam(l)
-                            print*,"dgdc1(i) Cj - 6",dgdc1(i)*dIdealConstant * dTemperature
-
-                        else if (iRegularParam(l,(iRegularParam(l,1) + 2)) == 2) then
-                            dgdc1(i) = dgdc1(i) + q * y1 * (y3**2) * y4 * (y4 + f) * dExcessGibbsParam(l)
-                            print*,"dgdc1(i) Cj - 7",dgdc1(i)*dIdealConstant * dTemperature
-                            dgdc1(i) = dgdc1(i) + chargeCj * y1 * y2 * (y3**2) * y4 * (y4 + f) * dExcessGibbsParam(l)
-                            print*,"dgdc1(i) Cj - 8",dgdc1(i)*dIdealConstant * dTemperature
-                            dgdc1(i) = dgdc1(i) + q * y1 * y2 * (y3**2) * y4 * (-1D0 / 3D0 * y3) * dExcessGibbsParam(l)
-                            print*,"dgdc1(i) Cj - 9",dgdc1(i)*dIdealConstant * dTemperature
-
-                        else if (iRegularParam(l,(iRegularParam(l,1) + 2)) == 3) then
-                            print *, 'Unrecognized excess mixing term in SUBI phase ', cSolnPhaseName(iSolnIndex)
-                            INFOThermo = 36
-                            return
-
-                        end if
-                        print*,""
-                    ! Derivative with respect to Ck with k != i or j
-                    else
-                        dgdc1(i) = dgdc1(i) + gexcess * dSublatticeCharge(iSPI,1,i) / q
-                    end if
-                end do
-
-                do i = 1, nConstituentSublattice(iSPI,2)
-
-                    ! Derivative with respect to Bk
-                    if (i == iBi) then
-                        print*,"dgdc2(i) Bk - 0",dgdc2(i)*dIdealConstant * dTemperature
-                        ! Chemical potential equation for L_Ci,Cj:Va,Bk case
-                        if (iRegularParam(l,(iRegularParam(l,1) + 2)) == 0) then
-                            dgdc2(i) = dgdc2(i) + gexcess / y4
-                            print*,"dgdc2(i) Bk - 1",dgdc2(i)*dIdealConstant * dTemperature
-                            dgdc2(i) = dgdc2(i) - q * dPreFactor * dExcessGibbsParam(l) / 3D0
-                            print*,"dgdc2(i) Bk - 2",dgdc2(i)*dIdealConstant * dTemperature
-
-                        else if (iRegularParam(l,(iRegularParam(l,1) + 2)) == 1) then
-                            dgdc2(i) = dgdc2(i) + q * y1 * (y3**2) * (y2 * y3 + f) * dExcessGibbsParam(l)
-                            print*,"dgdc2(i) Bk - 3",dgdc2(i)*dIdealConstant * dTemperature
-                            dgdc2(i) = dgdc2(i) + q * y1 * y2 * (y3**2) * y4 * (-1D0 / 3D0) * dExcessGibbsParam(l)
-                            print*,"dgdc2(i) Bk - 4",dgdc2(i)*dIdealConstant * dTemperature
-
-                        else if (iRegularParam(l,(iRegularParam(l,1) + 2)) == 2) then
-                            dgdc2(i) = dgdc2(i) + q * y1 * (y3**2) * (y4 + f) * dExcessGibbsParam(l)
-                            print*,"dgdc2(i) Bk - 5",dgdc2(i)*dIdealConstant * dTemperature
-                            dgdc2(i) = dgdc2(i) + q * y1 * y2 * (y3**2) * y4 * (2D0 / 3D0) * dExcessGibbsParam(l)
-                            print*,"dgdc2(i) Bk - 6",dgdc2(i)*dIdealConstant * dTemperature
-
-                        else
-                            print *, 'Unrecognized excess mixing term in SUBI phase ', cSolnPhaseName(iSolnIndex)
-                            INFOThermo = 36
-                            return
-
-                        end if
-                        print*,""
-
-                    ! Derivative with respect to Va
-                    else if (cConstituentNameSUB(iSPI,2,i) == 'Va') then
-                        print*,"dgdc2(i) Va - 0",dgdc2(i)*dIdealConstant * dTemperature
-                        ! Chemical potential equation for L_Ci,Cj:Va,Bk case
-                        if (iRegularParam(l,(iRegularParam(l,1) + 2)) == 0) then
-                            dgdc2(i) = dgdc2(i) + gexcess * 3D0 / y3
-                            print*,"dgdc2(i) Va - 1",dgdc2(i)*dIdealConstant * dTemperature
-                            dgdc2(i) = dgdc2(i) - q * dPreFactor * dExcessGibbsParam(l) * (1D0 - y4) / (3D0 * y3)
-                            print*,"dgdc2(i) Va - 2",dgdc2(i)*dIdealConstant * dTemperature
-
-                        else if (iRegularParam(l,(iRegularParam(l,1) + 2)) == 1) then
-                            dgdc2(i) = dgdc2(i) + q * y1 * (2*y3) * y4 * (y2 * y3 + f) * dExcessGibbsParam(l)
-                            print*,"dgdc2(i) Va - 3",dgdc2(i)*dIdealConstant * dTemperature
-                            dgdc2(i) = dgdc2(i) + q * y1 * y2 * (y3**2) * y4 * (y2 - (y1+y2) / 3D0) * dExcessGibbsParam(l)
-                            print*,"dgdc2(i) Va - 4",dgdc2(i)*dIdealConstant * dTemperature
-
-                        else if (iRegularParam(l,(iRegularParam(l,1) + 2)) == 2) then
-                            dgdc2(i) = dgdc2(i) + q * y1 * (2D0*y3) * y4 * (y4 + f) * dExcessGibbsParam(l)
-                            print*,"dgdc2(i) Va - 5",dgdc2(i)*dIdealConstant * dTemperature
-                            dgdc2(i) = dgdc2(i) + q * y1 * y2 * (y3**2) * y4 * (-(y1+y2) / 3D0) * dExcessGibbsParam(l)
-                            print*,"dgdc2(i) Va - 6",dgdc2(i)*dIdealConstant * dTemperature
-
-                        else
-                            print *, 'Unrecognized excess mixing term in SUBI phase ', cSolnPhaseName(iSolnIndex)
-                            INFOThermo = 36
-                            return
-
-                        end if
-                        print*,""
-                    end if
-                end do
-
-            else
-              print *, 'Unrecognized excess mixing term in SUBI phase ', cSolnPhaseName(iSolnIndex)
-              INFOThermo = 36
-              return
-
-            end if
-
-        end do LOOP_Param_Derivatives
-
-        ! REFERENCE GIBBS ENERGY AND IDEAL MIXING
-        ! ---------------------------------------
-        gref = 0D0
-        do j = iFirst, iLast
-            ! Relative species index:
-            n = j - iFirst + 1
-
-            ! Store constituent indices:
-            l1 = iConstituentSublattice(iSPI,1,n)
-            l2 = iConstituentSublattice(iSPI,2,n)
-
-            if (cConstituentNameSUB(iSPI,2,l2) == 'Va') then
-                ! cation / vacancy
-                gref = gref + q * dSiteFraction(iSPI,1,l1) * dSiteFraction(iSPI,2,l2) * dStdGibbsEnergy(j)
-            else if (dSublatticeCharge(iSPI,2,l2) == 0D0) then
-                ! neutral
-                gref = gref + q * dSiteFraction(iSPI,2,l2) * dStdGibbsEnergy(j)
-            else
-                ! cation / anion
-                gref = gref + dSiteFraction(iSPI,1,l1) * dSiteFraction(iSPI,2,l2) * dStdGibbsEnergy(j)
-            end if
-        end do
-
-        gideal = 0D0
-        do i = 1, nConstituentSublattice(iSPI,1)
-            gideal = gideal + p * dSiteFraction(iSPI,1,i) * DLOG(dSiteFraction(iSPI,1,i))
-        end do
-
-        do i = 1, nConstituentSublattice(iSPI,2)
-            gideal = gideal + q * dSiteFraction(iSPI,2,i) * DLOG(dSiteFraction(iSPI,2,i))
-        end do
-
-        print*,"p",p,"   q",q
-        print*,"gexcess 02",gexcess*dIdealConstant * dTemperature
-        print*,"gref+gideal:", (gref+gideal)*dIdealConstant * dTemperature
-        print*,"gref+gideal+gexcess:", (gref+gideal+gexcess)*dIdealConstant * dTemperature
-        print*,""
-
-        ! For Sublattice Number 1
-        do i = 1, nConstituentSublattice(iSPI,1)
-            lc1 = dSublatticeCharge(iSPI,1,i)
-            ! Reference
-            do j = iFirst, iLast
-                ! Relative species index:
-                n = j - iFirst + 1
-                ! Store constituent indices:
-                l1 = iConstituentSublattice(iSPI,1,n)
-                l2 = iConstituentSublattice(iSPI,2,n)
-
-                if (cConstituentNameSUB(iSPI,2,l2) == 'Va') then
-                    ! cation / vacancy
-                    if (i == l1) dgdc1(i) = dgdc1(i) + q * dSiteFraction(iSPI,2,l2) * dStdGibbsEnergy(j)
-                    dgdc1(i) = dgdc1(i) + lc1 * dSiteFraction(iSPI,1,l1) * dSiteFraction(iSPI,2,l2) * dStdGibbsEnergy(j)
-                else if (dSublatticeCharge(iSPI,2,l2) == 0D0) then
-                    ! neutral
-                    dgdc1(i) = dgdc1(i) + lc1 * dSiteFraction(iSPI,2,l2) * dStdGibbsEnergy(j)
-                else
-                    ! cation / anion
-                    if (i == l1) dgdc1(i) = dgdc1(i) + dSiteFraction(iSPI,2,l2) * dStdGibbsEnergy(j)
-                end if
-
-            end do
-
-            ! Entropy
-            dgdc1(i) = dgdc1(i) + (1 + DLOG(dSiteFraction(iSPI,1,i))) * p
-            do j = 1, nConstituentSublattice(iSPI,1)
-                dgdc1(i) = dgdc1(i) + dSublatticeCharge(iSPI,1,i) * yva &
-                                    * dSiteFraction(iSPI,1,j)*DLOG(dSiteFraction(iSPI,1,j))
-            end do
-            do j = 1, nConstituentSublattice(iSPI,2)
-                dgdc1(i) = dgdc1(i) + dSublatticeCharge(iSPI,1,i) * dSiteFraction(iSPI,2,j) * DLOG(dSiteFraction(iSPI,2,j))
-            end do
-        end do
-
-        ! For Sublattice Number 2
-        do i = 1, nConstituentSublattice(iSPI,2)
-            do j = iFirst, iLast
-                ! Relative species index:
-                n = j - iFirst + 1
-
-                ! Store constituent indices:
-                l1 = iConstituentSublattice(iSPI,1,n)
-                l2 = iConstituentSublattice(iSPI,2,n)
-
-                if (cConstituentNameSUB(iSPI,2,l2) == 'Va') then
-                    ! cation / vacancy
-                    if (i == l2) dgdc2(i) = dgdc2(i) + q * dSiteFraction(iSPI,1,l1) * dStdGibbsEnergy(j)
-                else if (dSublatticeCharge(iSPI,2,l2) == 0D0) then
-                    ! neutral
-                    if (i == l2) dgdc2(i) = dgdc2(i) + q * dStdGibbsEnergy(j)
-                else
-                    ! cation / anion
-                    if (i == l2) dgdc2(i) = dgdc2(i) + dSiteFraction(iSPI,1,l1) * dStdGibbsEnergy(j)
-                end if
-            end do
-            ! Entropy
-            dgdc2(i) = dgdc2(i) + (1 + DLOG(dSiteFraction(iSPI,2,i))) * q
-            do j = 1, nConstituentSublattice(iSPI,1)
-                if (cConstituentNameSUB(iSPI,2,i) == 'Va') then
-                    ! cation / vacancy
-                    dgdc2(i) = dgdc2(i) + q * dSiteFraction(iSPI,1,j) * DLOG(dSiteFraction(iSPI,1,j))
-                else if (dSublatticeCharge(iSPI,2,j) == 0D0) then
-                    ! neutral
-                else
-                    ! cation / anion
-                    dgdc2(i) = dgdc2(i) + (-dSublatticeCharge(iSPI,2,i)) * dSiteFraction(iSPI,1,j) * DLOG(dSiteFraction(iSPI,1,j))
-                end if
-            end do
-        end do
-        print*,"After All"
-        print*,"dgdc1(:)",dgdc1(:)*dIdealConstant * dTemperature
-        print*,"dgdc2(:)",dgdc2(:)*dIdealConstant * dTemperature
-        print*,""
-        ! Compute the chemical potential for each phase component assuming ideal mixing:
-        LOOP_Ideal: do i = iFirst, iLast
-            ! Relative species index:
-            m = i - iFirst + 1
-            k1 = iConstituentSublattice(iSPI,1,m)
-            k2 = iConstituentSublattice(iSPI,2,m)
-
-            kc1 = 1D0
-            ! cation / vacancy
-            if (cConstituentNameSUB(iSPI,2,k2) == 'Va') then
-                kc2 = 1D0
-                natom = 1D0 / dMol + dMolDerivatives(m) * dMolAtoms
-            ! neutral
-            else if (dSublatticeCharge(iSPI,2,k2) == 0D0) then
-                kc2 = 1D0
-                natom = 1D0 / dMol + dMolDerivatives(m) * dMolAtoms
-            ! cation / anion
-            else
-                if (k1 > 0) kc1 = dSublatticeCharge(iSPI,1,k1)
-                kc2 = -dSublatticeCharge(iSPI,2,k2)
-                natom = (kc1 + kc2) / dMol + dMolDerivatives(m) * dMolAtoms
-            end if
-
-            dChemicalPotential(i) = (gref + gideal + gexcess) * natom
-
-            do j = 1, nConstituentSublattice(iSPI,1)
-                ! cation / (anion or vacancy)
-                if (k1 > 0) then
-                    dydn = -kc2 * dSiteFraction(iSPI,1,j) / dSub1Total
-                    if (j == k1) dydn = dydn + kc2 / dSub1Total
-                    dChemicalPotential(i) = dChemicalPotential(i) + dydn * dgdc1(j) * dMolAtoms / dMol
-                end if
-            end do
-
-            do j = 1, nConstituentSublattice(iSPI,2)
-                dydn = -kc1 * dSiteFraction(iSPI,2,j) / dSub2Total
-                if (j == k2) dydn = dydn + kc1 / dSub2Total
-                dChemicalPotential(i) = dChemicalPotential(i) + dydn * dgdc2(j) * dMolAtoms / dMol
-            end do
-        end do LOOP_Ideal
-
-        deallocate(dgdc1,dgdc2)
-        deallocate(dMolDerivatives)
-        deallocate(iMixType)
-    end if IF_SUBL
-
-    return
-
-end subroutine CompExcessGibbsEnergySUBI
-=======
-
-    !-------------------------------------------------------------------------------------------------------------
-    !
-    !> \file    CompExcessGibbsEnergySUBI.f90
-    !> \brief   Compute the partial molar excess Gibbs energy of mixing of solution phase constituents in a
-    !!          SUBI solution phase.
-    !> \author  M.H.A. Piro
-    !> \date    January 19, 2021
-    !> \sa      CompExcessGibbsEnergy.f90
-    !> \sa      CompExcessGibbsEnergyRKMP.f90
-    !> \sa      CompExcessGibbsEnergyQKTO.f90
-    !
-    !
-    ! Revisions:
-    ! ==========
-    !
-    !   Date            Programmer      Description of change
-    !   ----            ----------      ---------------------
-    !   01/19/2021      M. Poschmann     Original code
-    !
-    !
-    ! Purpose:
-    ! ========
-    !
-    !> \details The purpose of this subroutine is to compute the partial molar excess Gibbs energy of mixing
-    !! (dPartialExcessGibbs) of all constituents in a non-ideal solution phase designated as 'SUBI'
-    !! (Ionic Liquid Model).
-    !!
-    !
-    ! Pertinent variables:
-    ! ====================
-    !
-    !> \param[in] iSolnIndex    Absolute index of a solution phase
-    !
-    ! nSpeciesPhase             An integec vector representing the last index of a species in a particular
-    !                            solution phase
-    ! nParamPhase               An integer vector representing the number of parameters for a particular phase.
-    ! nSublattice               An integer scalar representing the number of sublattices associated with this
-    !                            particular phase (used for convenience).
-    ! nSublatticePhase          An integer vector representing the number of sublattices for each charged phase.
-    ! iSPI           An integer scalar representing the relative index of the charged phase.
-    ! iParam                    An integer scalar representing the index number of a parameter.
-    ! iPhaseSublattice          An integer vector representing the relative index of a charged phase corresponding
-    !                            to each solution phase in the system.  Thus, it is equal to zero for a phase
-    !                            that does not contain any sublattices.
-    ! iRegularParam             An integer matrix representing the relative indices of species mixing for a
-    !                            particular parmater.
-    ! iFirst             An integer scalar representing the absolute index of the first species in a phase.
-    ! iLast              An integer scalar representing the absolute index of the last species in a phase.
-    ! dChemicalPotential        A double real vector representing the chemical potential for every species in the
-    !                            system.
-    ! dMolFraction              A double real vector representing hte mole fraction of all species in the system.
-    ! dSiteFraction             A double real array representing the site fraction of each constituent on each
-    !                            sublattice.  The first dimension corresponds to the charged phase index, the
-    !                            second dimension corresponds to the sublattice index and the third dimension
-    !                            corresponds to the constituent index.
-    ! dExcessGibbsParam         A double real vector representing the molar excess Gibbs energy of mixing for
-    !                            each subsystem.
-    ! dPartialExcessGibbs       Partial molar excess Gibbs energy of mixing of species.
-    ! dMolFraction              Current estimated mole fraction.
-    ! cSolnPhaseType            A character vector representing the solution phase type.
-    ! iConstituentSublattice    An integer array representing the constituent index for a particular sublattice
-    !                            phase.  The first dimension refers to the relative phase index for charged phases,
-    !                            the second dimension represents the sublattice index and the third dimension
-    !                            corresponds to the relative component index (not absolute).
-    ! iFirstParam               An integer scalar representing the constituent index of the first constituent
-    !                            that is being mixed for a mixing parameter.
-    ! iSeconParam               An integer scalar representing the constituent index of the second constituent
-    !                            that is being mixed for a mixing parameter.
-    ! iSubParam                 An integer scalar representing the sublattice index corresponding to the mixing
-    !                            parameter.
-    !
-    !-------------------------------------------------------------------------------------------------------------
-
-
-subroutine CompExcessGibbsEnergySUBI(iSolnIndex)
-
-    USE ModuleThermo
-    USE ModuleThermoIO
-    USE ModuleGEMSolver
-
-    implicit none
-
-    integer :: i, j, l, k1, l1, k2, l2, m, n, c, d, k, s
-    integer :: iCi, iCj, iCk, iBi, iBj, iAi, iAj, iDi
-    integer :: iSolnIndex, nSublattice, iSPI, iExponent
-    integer :: iFirst, iLast
-    real(8) :: dSub1Total, dSub2Total, dydn
-    real(8) :: dSum, p, q, kc1, kc2, lc1, lc2, gref, gideal, gexcess, natom, yva, dMol, dMolAtoms
-    real(8), dimension(:), allocatable :: dgdc1, dgdc2, dMolDerivatives
-    real(8) :: dPreFactor, f, chargeCi, chargeCj, chargeCk
-    real(8) :: yCi, yCj, yCk, yAi, yAj, yBi, yBj, yDi, gex
-
-print*,""
-print*,""
-print*,"                          CompExcessGibbsEnergySUBI.f90"
-print*,""
-print*,""
-
-    ! Only proceed if the correct phase type is selected:
-    IF_SUBL: if (cSolnPhaseType(iSolnIndex) == 'SUBI') then
-
-        ! Define temporary variables for sake of convenience:
-        iSPI = iPhaseSublattice(iSolnIndex)
-        nSublattice     = nSublatticePhase(iSPI)
-        iFirst          = nSpeciesPhase(iSolnIndex-1) + 1
-        iLast           = nSpeciesPhase(iSolnIndex)
-
-        if (allocated(dgdc1)) deallocate(dgdc1)
-        if (allocated(dgdc2)) deallocate(dgdc2)
-        if (allocated(dMolDerivatives)) deallocate(dMolDerivatives)
-        allocate(dgdc1(nConstituentSublattice(iSPI,1)),dgdc2(nConstituentSublattice(iSPI,2)))
-        allocate(dMolDerivatives(iLast - iFirst + 1))
-
-        ! Initialize variables:
-        dSiteFraction(iSPI,1:nSublattice,1:nMaxConstituentSys) = 0D0
-        dChemicalPotential(iFirst:iLast)                       = 0D0
-        dPartialExcessGibbs(iFirst:iLast)                      = 0D0
-        dgdc1                                                  = 0D0
-        dgdc2                                                  = 0D0
-        dMolDerivatives                                        = 0D0
-
-        ! Compute site fractions on first sublattice:
-        do i = iFirst, iLast
-            ! Relative component index:
-            m = i - iFirst + 1
-            c = iConstituentSublattice(iSPI,1,m)
-            d = iConstituentSublattice(iSPI,2,m)
-
-            if (cConstituentNameSUB(iSPI,2,d) == 'Va') then
-                lc2 = 1D0
-            else
-                lc2 = -dSublatticeCharge(iSPI,2,d)
-            end if
-            if (c > 0) then
-                dSiteFraction(iSPI,1,c) = dSiteFraction(iSPI,1,c) + dMolFraction(i) * lc2
-            end if
-        end do
-
-        ! Correct first site fraction
-        dSub1Total = 0D0
-        do i = 1, nConstituentSublattice(iSPI,1)
-            dSub1Total = dSub1Total + dSiteFraction(iSPI,1,i)
-        end do
-        do i = 1, nConstituentSublattice(iSPI,1)
-            dSiteFraction(iSPI,1,i) = dSiteFraction(iSPI,1,i) / dSub1Total
-        end do
-
-        ! Compute Q
-        q = 0D0
-        do i = 1, nConstituentSublattice(iSPI,1)
-            q = q + dSublatticeCharge(iSPI,1,i) * dSiteFraction(iSPI,1,i)
-        end do
-
-        ! Compute site fractions on second sublattice:
-        do i = iFirst, iLast
-            ! Relative component index:
-            m = i - iFirst + 1
-            c = iConstituentSublattice(iSPI,2,m)
-            if ((cConstituentNameSUB(iSPI,2,c) == 'Va') .OR. &
-                (dSublatticeCharge(iSPI,2,c) == 0D0)) then
-                ! Vacancy or neutral get scaled by Q
-                dSiteFraction(iSPI,2,c) = dSiteFraction(iSPI,2,c) + dMolFraction(i)
-            else
-                d = iConstituentSublattice(iSPI,1,m)
-                dSiteFraction(iSPI,2,c) = dSiteFraction(iSPI,2,c) + dMolFraction(i) * dSublatticeCharge(iSPI,1,d)
-            end if
-        end do
-
-        ! Correct second site fraction
-        dSub2Total = 0D0
-        yva = 0D0
-        do i = 1, nConstituentSublattice(iSPI,2)
-            dSub2Total = dSub2Total + dSiteFraction(iSPI,2,i)
-        end do
-        do i = 1, nConstituentSublattice(iSPI,2)
-            dSiteFraction(iSPI,2,i) = dSiteFraction(iSPI,2,i) / dSub2Total
-            ! find site fraction of vacancies
-            if (cConstituentNameSUB(iSPI,2,i) == 'Va') yva = dSiteFraction(iSPI,2,i)
-        end do
-
-        ! Compute P
-        p = 0D0
-        do i = 1, nConstituentSublattice(iSPI,2)
-            if (cConstituentNameSUB(iSPI,2,i) == 'Va') then
-                ! Use Q as charge if this constituent is vacancy
-                p = p + q * dSiteFraction(iSPI,2,i)
-            else
-                p = p - dSublatticeCharge(iSPI,2,i) * dSiteFraction(iSPI,2,i)
-            end if
-        end do
-
-        ! Compute number of moles and its derivatives
-        dMol = (p + (q * (1D0 - yva)))
-        do j = iFirst, iLast
-            ! Relative species index:
-            n = j - iFirst + 1
-
-            ! Store constituent indices:
-            l1 = iConstituentSublattice(iSPI,1,n)
-            l2 = iConstituentSublattice(iSPI,2,n)
-
-            lc1 = 1D0
-            if (l1 > 0) lc1 = dSublatticeCharge(iSPI,1,l1)
-            if ((cConstituentNameSUB(iSPI,2,l2) == 'Va') .OR. &
-                (dSublatticeCharge(iSPI,2,l2) == 0D0)) then
-                lc2 = 1D0
-            else
-                lc2 = -dSublatticeCharge(iSPI,2,l2)
-            end if
-
-            if (cConstituentNameSUB(iSPI,2,l2) == 'Va') then
-                ! cation / vacancy
-                dMolDerivatives(n) = -dSub2Total * lc1
-                do i = 1, nConstituentSublattice(iSPI,1)
-                    dMolDerivatives(n) = dMolDerivatives(n) + dSub2Total*dSiteFraction(iSPI,1,i)*dSublatticeCharge(iSPI,1,i)
-                end do
-                do i = 1, nConstituentSublattice(iSPI,2)
-                    ! Only include anions (not neutrals or vacancies)
-                    if (.NOT.(cConstituentNameSUB(iSPI,2,i) == 'Va') .OR. &
-                        (dSublatticeCharge(iSPI,2,i) == 0D0)) &
-                    dMolDerivatives(n) = dMolDerivatives(n) + dSub1Total*dSiteFraction(iSPI,2,i)*(-dSublatticeCharge(iSPI,2,i))
-                end do
-            else if (dSublatticeCharge(iSPI,2,l2) == 0D0) then
-                ! neutral
-                do i = 1, nConstituentSublattice(iSPI,2)
-                    ! Only include anions (not neutrals or vacancies)
-                    if (.NOT.(cConstituentNameSUB(iSPI,2,i) == 'Va') .OR. &
-                        (dSublatticeCharge(iSPI,2,i) == 0D0)) &
-                    dMolDerivatives(n) = dMolDerivatives(n) + dSub1Total*dSiteFraction(iSPI,2,i)*(-dSublatticeCharge(iSPI,2,i))
-                end do
-            else
-                ! cation / anion
-                dMolDerivatives(n) = -(dSub1Total + dSub2Total) * lc1 * lc2
-                do i = 1, nConstituentSublattice(iSPI,1)
-                    dMolDerivatives(n) = dMolDerivatives(n)+dSub2Total*lc2*dSiteFraction(iSPI,1,i)*dSublatticeCharge(iSPI,1,i)
-                end do
-                do i = 1, nConstituentSublattice(iSPI,2)
-                    ! Only include anions (not neutrals or vacancies)
-                    if (.NOT.((cConstituentNameSUB(iSPI,2,i) == 'Va') .OR. &
-                    (dSublatticeCharge(iSPI,2,i) == 0D0))) &
-                    dMolDerivatives(n) = dMolDerivatives(n)+dSub1Total*lc1*dSiteFraction(iSPI,2,i)*(-dSublatticeCharge(iSPI,2,i))
-                end do
-            end if
-            dMolDerivatives(n) = dMolDerivatives(n) / (dSub1Total*dSub2Total*dMol**2)
-        end do
-
-        ! Correct the mole fractions of phase components by the site fractions of the constituents
-        dSum = 0D0
-        LOOP_CorrectX: do i = iFirst, iLast
-            dMolFraction(i) = 1D0
-            m = i - iFirst + 1
-
-            c = iConstituentSublattice(iSPI,2,m)
-            d = iConstituentSublattice(iSPI,1,m)
-
-            if ((cConstituentNameSUB(iSPI,2,c) == 'Va') .OR. &
-                (dSublatticeCharge(iSPI,2,c) == 0D0)) then
-                if (d > 0) dMolFraction(i) = dMolFraction(i) * dSiteFraction(iSPI,1,d)
-
-                if (c > 0) dMolFraction(i) = dMolFraction(i) * dSiteFraction(iSPI,2,c)
-
-            else
-                if (d > 0) dMolFraction(i) = dMolFraction(i) * dSiteFraction(iSPI,1,d) / dSublatticeCharge(iSPI,1,d)
-
-                if (c > 0) dMolFraction(i) = dMolFraction(i) * dSiteFraction(iSPI,2,c)
-
-            end if
-            dSum = dSum + dMolFraction(i)
-        end do LOOP_CorrectX
-
-        ! Normalize mole fractions and compute number of mole atoms per mole (yes that makes sense, don't think about it)
-        dMolAtoms = 0D0
-        do i = iFirst, iLast
-
-            dMolFraction(i)  = dMolFraction(i) / dSum
-
-            m = i - iFirst + 1
-            d = iConstituentSublattice(iSPI,1,m)
-            c = iConstituentSublattice(iSPI,2,m)
-            if ((cConstituentNameSUB(iSPI,2,c) == 'Va') .OR. &
-                (dSublatticeCharge(iSPI,2,c) == 0D0)) then
-                dMolAtoms = dMolAtoms + dMolFraction(i)
-            else
-                dMolAtoms = dMolAtoms + dMolFraction(i) * (dSublatticeCharge(iSPI,1,d) - dSublatticeCharge(iSPI,2,c))
-            end if
-        end do
-
-        dStoichSublattice(iSPI,1) = p
-        dStoichSublattice(iSPI,2) = q
-
-        !---------------------------------------------------------------
-        !             EXCESS TERMS - With Derived Excess Terms
-        ! --------------------------------------------------------------
-        gexcess = 0D0
-
-        ! Loop through parameters:
-        LOOP_Param: do l = nParamPhase(iSolnIndex-1) + 1, nParamPhase(iSolnIndex)
-            ! Return control to the parent subroutine if there aren't any interaction parameters for this phase:
-            if (nParamPhase(iSolnIndex) - nParamPhase(iSolnIndex-1) == 0) exit LOOP_Param
-
-            ! Reinitialize temporary variable:
-            dPreFactor = 1D0
-
-            f = 0D0
-
-            chargeCi = 0D0
-            chargeCj = 0D0
-            chargeCk = 0D0
-
-            iAi = 0
-            iAj = 0
-            iBi = 0
-            iBj = 0
-            iCi = 0
-            iCj = 0
-            iCk = 0
-            iDi = 0
-
-            yCi = 0D0
-            yCj = 0D0
-            yCk = 0D0
-            yAi = 0D0
-            yAj = 0D0
-            yBi = 0D0
-            yBj = 0D0
-            yDi = 0D0
-
-            gex = 0D0
-
-            ! Store the number of constituents involved in this parameter:
-            n = iRegularParam(l,1)
-
-            ! Determine the mixing parameter type: L_Ci,Cj:Ak
-            if ((iSUBIParamData(l,1) == 3) .AND. &
-                (iSUBIParamData(l,2) == 2) .AND. &
-                (iSUBIParamData(l,5) == 1)) then
-
-                ! Loop through constituents associated with this parameter:
-                do k = 2, n + 1
-                    ! Determine constituent and sublattice indices:
-                    c = MOD(iRegularParam(l,k), 10000)
-                    s = iRegularParam(l,k) - c
-                    s = s / 10000
-
-                    ! Compute prefactor term:
-                    dPreFactor = dPreFactor * dSiteFraction(iSPI,s,c)
-
-                    ! Store the first and second site fractions:
-                    if (k == iSUBIParamData(l,2)) then
-                        ! cation - Ci
-                        yCi = dSiteFraction(iSPI,s,c)
-                        iCi = c
-                        chargeCi = dSublatticeCharge(iSPI,s,c)
-
-                    else if (k == iSUBIParamData(l,2)+1) then
-                        ! cation - Cj
-                        yCj = dSiteFraction(iSPI,s,c)
-                        iCj = c
-                        chargeCj = dSublatticeCharge(iSPI,s,c)
-
-                    else
-                        ! anion - Ak
-                        yAi =  dSiteFraction(iSPI,s,c)
-                        iAi = c
-
-                    end if
-                end do
-
-                ! Multiply prefactor term by excess Gibbs energy parameter:
-                iExponent = iRegularParam(l,n+2)
-                ! Excess Gibbs energy equation for L_Ci,Cj:Ak case
-                gex = dPreFactor * dExcessGibbsParam(l) * (yCi - yCj)**(iExponent)
-                ! Total Excess Gibbs Energy
-                gexcess = gexcess + gex
-
-                ! Avoiding a situation with 0^(-1)
-                if ((yCi - yCj) /= 0) then
-
-                    ! First sublattice - Cation:vacancy contributions
-                    do i = 1, nConstituentSublattice(iSPI,1)
-
-                        ! Derivative with respect to Ci
-                        if (i == iCi) then
-                            dgdc1(i) = dgdc1(i) + gex / yCi
-
-                            dgdc1(i) = dgdc1(i) + gex * iExponent / (yCi - yCj)
-
-                        ! Derivative with respect to Cj
-                        else if (i == iCj) then
-                            dgdc1(i) = dgdc1(i) + gex / yCj
-
-                            dgdc1(i) = dgdc1(i) + gex * iExponent * (-1) / (yCi - yCj)
-
-                        end if
-                    end do
-                end if
-
-                ! Second sublattice - Cation:vacancy contributions
-                do i = 1, nConstituentSublattice(iSPI,2)
-                    if (i == iAi) then
-                        dgdc2(i) = dgdc2(i) + gex / yAi
-
-                    end if
-                end do
-
-
-            ! Determine the mixing parameter type: L_Ci:Aj,Dk
-            else if ((iSUBIParamData(l,1) == 3) .AND. &
-                     (iSUBIParamData(l,2) == 1) .AND. &
-                     (iSUBIParamData(l,6) == 1)) then
-
-                ! Loop through constituents associated with this parameter:
-                do k = 2, n + 1
-                    ! Determine constituent and sublattice indices:
-                    c = MOD(iRegularParam(l,k), 10000)
-                    s = iRegularParam(l,k) - c
-                    s = s / 10000
-
-                    ! Compute prefactor term:
-                    dPreFactor = dPreFactor * dSiteFraction(iSPI,s,c)
-
-                    ! Establishing the site fractions for the L_Ci:Aj,Dk cases
-                    if (k == iSUBIParamData(l,2) + 1) then
-                        ! cation - Ci
-                        yCi = dSiteFraction(iSPI,s,c)
-                        iCi = c
-
-                    else if (k == iSUBIParamData(l,2) + 2) then
-                        ! anion - Aj
-                        yAi = dSiteFraction(iSPI,s,c)
-                        iAi = c
-
-                    else
-                        ! Dl - anion, vacancy or neutral
-                        yDi = dSiteFraction(iSPI,s,c)
-                        iDi = c
-
-                    end if
-                end do
-
-                ! Multiply prefactor term by excess Gibbs energy parameter:
-                iExponent = iRegularParam(l,n+2)
-                ! Excess Gibbs energy equation for L_Ci:Aj,Dk case
-                gex =  dPreFactor * dExcessGibbsParam(l) * (yAi - yDi)**(iExponent)
-                ! Total Excess Gibbs
-                gexcess = gexcess + gex
-
-                ! Derived Excess Equations for Mixing Case 1: L_Ci:Aj,Dk
-                ! Chemical potential with respect to the first sublattice
-                do i = 1, nConstituentSublattice(iSPI,1)
-                    if (i == iCi) then
-                        dgdc1(i) = dgdc1(i) + gex / yCi
-
-                    end if
-                end do
-
-                ! Avoiding a situation with 0^(-1)
-                if ((yAi - yDi) /= 0D0) then
-                    ! Chemical potential with respect to the second sublattice
-                    do i = 1, nConstituentSublattice(iSPI,2)
-                        if (i == iAi) then
-                            ! cation / anion
-                            dgdc2(i) = dgdc2(i) + gex / yAi
-
-                            dgdc2(i) = dgdc2(i) + gex * iExponent / (yAi - yDi)
-
-                        else if (i == iDi) then
-                            ! Dl - anion, vacancy or neutral
-                            dgdc2(i) = dgdc2(i) + gex / yDi
-
-                            dgdc2(i) = dgdc2(i) + gex * iExponent * (-1) / (yAi - yDi)
-
-                        end if
-                    end do
-                end if
-
-
-            ! Determine the mixing parameter type: L_Ci,Cj:Va
-            else if ((iSUBIParamData(l,1) == 3) .AND. &
-                     (iSUBIParamData(l,2) == 2) .AND. &
-                     (iSUBIParamData(l,4) == 1)) then
-
-                ! Loop through constituents associated with this parameter:
-                do k = 2, n + 1
-                    ! Determine constituent and sublattice indices:
-                    c = MOD(iRegularParam(l,k), 10000)
-                    s = iRegularParam(l,k) - c
-                    s = s / 10000
-
-                    ! Store the first and second site fractions:
-                    if (k == iSUBIParamData(l,2)) then
-                        ! cation - Ci
-                        yCi = dSiteFraction(iSPI,s,c)
-                        iCi = c
-                        chargeCi = dSublatticeCharge(iSPI,s,c)
-                        ! Compute prefactor term:
-                        dPreFactor = dPreFactor * dSiteFraction(iSPI,s,c)
-
-                    else if (k == iSUBIParamData(l,2)+1) then
-                        ! cation - Cj
-                        yCj = dSiteFraction(iSPI,s,c)
-                        iCj = c
-                        chargeCj = dSublatticeCharge(iSPI,s,c)
-                        ! Compute prefactor term:
-                        dPreFactor = dPreFactor * dSiteFraction(iSPI,s,c)
-
-                    else
-                        ! Vacancy
-                        yva = dSiteFraction(iSPI,s,c)
-                        ! Compute prefactor term:
-                        dPreFactor = dPreFactor * dSiteFraction(iSPI,s,c)**2
-
-                    end if
-                end do
-
-                ! Multiply prefactor term by excess Gibbs energy parameter:
-                iExponent = iRegularParam(l,n+2)
-                ! Excess Gibbs energy equation for L_Ci,Cj:Va case
-                gex = q * dPreFactor * dExcessGibbsParam(l) * (yCi - yCj)**(iExponent)
-                ! Total Excess Gibbs Energy
-                gexcess = gexcess + gex
-
-                ! Derived Excess Equations for Mixing Case 2: L_Ci,Cj:Va
-                ! Avoiding a situation with 0^(-1)
-                if ((yCi - yCj) /= 0) then
-                    ! Chemical potential with respect to the first sublattice
-                    do i = 1, nConstituentSublattice(iSPI,1)
-
-                        ! Derivative with respect to Ci
-                        if (i == iCi) then
-                            dgdc1(i) = dgdc1(i) + gex / yCi
-
-                            dgdc1(i) = dgdc1(i) + gex * chargeCi / q
-
-                            dgdc1(i) = dgdc1(i) + gex * iExponent / (yCi - yCj)
-
-                        ! Derivative with respect to Cj
-                        else if (i == iCj) then
-                            dgdc1(i) = dgdc1(i) + gex / yCj
-
-                            dgdc1(i) = dgdc1(i) + gex * chargeCj / q
-
-                            dgdc1(i) = dgdc1(i) + gex * iExponent * (-1) / (yCi - yCj)
-
-                       else
-                            !&&&&&&&&&&&&&&&&&&&&&&&&&&&&&&&&&&&&&&&&&&&&&&&&&&&&&&&&&&&&&&&&
-                            ! Not yet tested
-                            ! If there are additional cations that are not i or j
-                            dgdc1(i) = dgdc1(i) + gex * dSublatticeCharge(iSPI,1,i) / q
-
-                        end if
-                    end do
-                end if
-
-                ! Second sublattice - Cation:vacancy contributions
-                do i = 1, nConstituentSublattice(iSPI,2)
-                    if (cConstituentNameSUB(iSPI,2,i) == 'Va') then
-                        dgdc2(i) = dgdc2(i) + 2 * gex / yva
-
-                    end if
-                end do
-
-
-            ! Determine the mixing parameter type: L_Ci:Va,Bj
-            else if ((iSUBIParamData(l,1) == 3) .AND. &
-                     (iSUBIParamData(l,2) == 1) .AND. &
-                     (iSUBIParamData(l,3) == 1) .AND. &
-                     (iSUBIParamData(l,4) == 1)) then
-
-                ! Loop through constituents associated with this parameter:
-                do k = 2, n + 1
-                    ! Determine constituent and sublattice indices:
-                    c = MOD(iRegularParam(l,k), 10000)
-                    s = iRegularParam(l,k) - c
-                    s = s / 10000
-
-                    ! Compute prefactor term:
-                    dPreFactor = dPreFactor * dSiteFraction(iSPI,s,c)
-
-                    ! Store the first and second site fractions:
-                    if (k == iSUBIParamData(l,2) + 1) then
-                        ! cation - Ci
-                        yCi = dSiteFraction(iSPI,s,c)
-                        iCi = c
-                        chargeCi = dSublatticeCharge(iSPI,s,c)
-
-                    else if (k == iSUBIParamData(l,2) + 2) then
-                        ! vacancy - Va
-                        yva = dSiteFraction(iSPI,s,c)
-
-                    else
-                        ! nuetral - Bj
-                        yBi = dSiteFraction(iSPI,s,c)
-                        iBi = c
-
-                    end if
-                end do
-
-                ! Multiply prefactor term by excess Gibbs energy parameter:
-                iExponent = iRegularParam(l,n+2)
-                ! Excess Gibbs energy equation for L_Ci:Va,Bj case
-                gex = q * dPreFactor * dExcessGibbsParam(l) * (yCi * yva - yBi)**(iExponent)
-                ! Total Excess Gibbs Energy
-                gexcess = gexcess + gex
-
-                ! Avoiding a situation with 0^(-1)
-                if ((yCi * yva - yBi) /= 0) then
-
-                    ! First sublattice
-                    do i = 1, nConstituentSublattice(iSPI,1)
-                        if (i == iCi) then
-                            ! cation - Ci
-                            dgdc1(i) = dgdc1(i) + gex / yCi
-
-                            dgdc1(i) = dgdc1(i) + gex * chargeCi / q
-
-                            dgdc1(i) = dgdc1(i) + gex * iExponent * yva / (yCi * yva - yBi)
-
-                        else
-                            !&&&&&&&&&&&&&&&&&&&&&&&&&&&&&&&&&&&&&&&&&&&&&&&&&&&&&&&&&&&&&&&&
-                            ! Not yet tested
-                            ! If there are additional cations that are not i
-                            dgdc1(i) = dgdc1(i) + gex * dSublatticeCharge(iSPI,1,i) / q
-
-                        end if
-                    end do
-
-                    ! Second sublattice
-                    do i = 1, nConstituentSublattice(iSPI,2)
-                        if (cConstituentNameSUB(iSPI,2,i) == 'Va') then
-                            ! vacancy contributions
-                            dgdc2(i) = dgdc2(i) + gex / yva
-
-                            dgdc2(i) = dgdc2(i) + gex * iExponent * yCi / (yCi * yva - yBi)
-
-                        else if (i == iBi) then
-                            ! neutral contributions
-                            dgdc2(i) = dgdc2(i) + gex / yBi
-
-                            dgdc2(i) = dgdc2(i) + gex * iExponent * (-1) / (yCi * yva - yBi)
-
-                        end if
-                    end do
-                end if
-
-
-            ! Determine the mixing parameter type: L_Ci:Bj,Bk
-            else if ((iSUBIParamData(l,1) == 3) .AND. &
-                     (iSUBIParamData(l,2) == 1) .AND. &
-                     (iSUBIParamData(l,3) == 2)) then
-
-                ! Loop through constituents associated with this parameter:
-                do k = 2, n + 1
-                    ! Determine constituent and sublattice indices:
-                    c = MOD(iRegularParam(l,k), 10000)
-                    s = iRegularParam(l,k) - c
-                    s = s / 10000
-
-                    ! Store the first and second site fractions:
-                    if (k == iSUBIParamData(l,2) + 1) then
-                        ! cation - Ci
-                        yCi = dSiteFraction(iSPI,s,c)
-                        iCi = c
-                        chargeCi = dSublatticeCharge(iSPI,s,c)
-
-                    else if (k == iSUBIParamData(l,2) + 2) then
-                        ! nuetral - Bj
-                        yBi = dSiteFraction(iSPI,s,c)
-                        iBi = c
-                        ! Compute prefactor term:
-                        dPreFactor = dPreFactor * dSiteFraction(iSPI,s,c)
-
-                    else
-                        ! nuetral - Bk
-                        yBj = dSiteFraction(iSPI,s,c)
-                        iBj = c
-                        ! Compute prefactor term:
-                        dPreFactor = dPreFactor * dSiteFraction(iSPI,s,c)
-
-                    end if
-                end do
-
-                ! Multiply prefactor term by excess Gibbs energy parameter:
-                iExponent = iRegularParam(l,n+2)
-                ! Excess Gibbs energy equation for L_Ci:Bj,Bk case
-                gex = q * dPreFactor * dExcessGibbsParam(l) * (yCi*yBi - yBj)**(iExponent)
-                ! Total Excess Gibbs Energy
-                gexcess = gexcess + gex
-
-                ! Derived Excess Equations for Mixing Case 1: L_Ci:Aj,Dk
-                ! Chemical potential with respect to the first sublattice
-                do i = 1, nConstituentSublattice(iSPI,1)
-                    dgdc1(i) = dgdc1(i) + gex * dSublatticeCharge(iSPI,1,i) / q
-
-                end do
-
-                ! Avoiding a situation with 0^(-1)
-                if ((yBi - yBj) /= 0D0) then
-                    do i = 1, nConstituentSublattice(iSPI,2)
-                        if (i == iBi) then
-                            ! cation / anion
-                            dgdc2(i) = dgdc2(i) + gex / yBi
-
-                            dgdc2(i) = dgdc2(i) + gex * iExponent / (yBi - yBj)
-
-                        else if (i == iBj) then
-                            ! Dl - anion, vacancy or neutral
-                            dgdc2(i) = dgdc2(i) + gex / yBj
-
-                            dgdc2(i) = dgdc2(i) + gex * iExponent * (-1) / (yBi - yBj)
-
-                        end if
-                    end do
-                end if
-
-            ! Determine the mixing parameter type: L_Ci,Cj,Ck:Al
-            else if ((iSUBIParamData(l,1) == 4) .AND. &
-                     (iSUBIParamData(l,2) == 3) .AND. &
-                     (iSUBIParamData(l,5) == 1)) then
-
-                print*,"Mixing term 6 not yet implemented."
-
-            ! Determine the mixing parameter type: L_Ci:Aj,Dk,Dl
-            else if ((iSUBIParamData(l,1) == 4) .AND. &
-                     (iSUBIParamData(l,2) == 1) .AND. &
-                     (iSUBIParamData(l,6) == 1)) then
-
-                print*,"Mixing term 7 not yet implemented."
-
-            ! Determine the mixing parameter type: L_Ci,Cj,Ck:Va
-            else if ((iSUBIParamData(l,1) == 4) .AND. &
-                     (iSUBIParamData(l,2) == 3) .AND. &
-                     (iSUBIParamData(l,4) == 1)) then
-
-                ! Loop through constituents associated with this parameter:
-                do k = 2, n + 1
-                    ! Determine constituent and sublattice indices:
-                    c = MOD(iRegularParam(l,k), 10000)
-                    s = iRegularParam(l,k) - c
-                    s = s / 10000
-
-                    if (k == iSUBIParamData(l,2) - 1) then
-                        ! Cation - Ci
-                        yCi = dSiteFraction(iSPI,s,c)
-                        iCi = c
-                        chargeCi = dSublatticeCharge(iSPI,s,c)
-                        ! Compute prefactor term:
-                        dPreFactor = dPreFactor * dSiteFraction(iSPI,s,c)
-
-                    else if (k == iSUBIParamData(l,2)) then
-                        ! Cation - Cj
-                        yCj = dSiteFraction(iSPI,s,c)
-                        iCj = c
-                        chargeCj = dSublatticeCharge(iSPI,s,c)
-                        ! Compute prefactor term:
-                        dPreFactor = dPreFactor * dSiteFraction(iSPI,s,c)
-
-                    else if (k == iSUBIParamData(l,2) + 1) then
-                        ! Cation - Ck
-                        yCk = dSiteFraction(iSPI,s,c)
-                        iCk = c
-                        chargeCk = dSublatticeCharge(iSPI,s,c)
-                        ! Compute prefactor term:
-                        dPreFactor = dPreFactor * dSiteFraction(iSPI,s,c)
-
-                    else
-                        ! Vacancy
-                        yva = dSiteFraction(iSPI,s,c)
-                        ! Compute prefactor term:
-                        dPreFactor = dPreFactor * dSiteFraction(iSPI,s,c)**3
-
-                    end if
-                end do
-
-                f = (1D0 - yCi * yva - yCj * yva - yCk * yva)/3D0
-                ! Excess Gibbs energy equation for L_Ci,Cj,Ck:Va case
-                gex = q * dPreFactor * ((yCi * yva + f) + (yCj * yva + f) + (yCk * yva + f)) * dExcessGibbsParam(l)
-
-                ! Total Excess Gibbs Energy
-                gexcess = gexcess + gex
-
-                ! First sublattice
-                do i = 1, nConstituentSublattice(iSPI,1)
-                    ! Derivative with respect to Ci
-                    if (i == iCi) then
-                        dgdc1(i) = dgdc1(i) + gex / yCi
-
-                        dgdc1(i) = dgdc1(i) + gex * chargeCi / q
-
-                    ! Derivative with respect to Cj
-                    else if (i == iCj) then
-                        dgdc1(i) = dgdc1(i) + gex / yCj
-
-                        dgdc1(i) = dgdc1(i) + gex * chargeCj / q
-
-                    ! Derivative with respect to Ck
-                    else if (i == iCk) then
-                        dgdc1(i) = dgdc1(i) + gex / yCk
-
-                        dgdc1(i) = dgdc1(i) + gex * chargeCk / q
-
-                    else
-                        dgdc1(i) = dgdc1(i) + gex * dSublatticeCharge(iSPI,1,i) / q
-
-                    end if
-                end do
-
-                ! Second sublattice
-                do i = 1, nConstituentSublattice(iSPI,2)
-                    if (cConstituentNameSUB(iSPI,2,i) == 'Va') then
-                        ! vacancy contributions
-                        dgdc2(i) = dgdc2(i) + gex * 3 / yva
-
-                    end if
-                end do
-
-
-            ! Determine the mixing parameter type: L_Ci:Va,Bj,Bk
-            else if ((iSUBIParamData(l,1) == 4) .AND. &
-                     (iSUBIParamData(l,2) == 1) .AND. &
-                     (iSUBIParamData(l,3) == 2) .AND. &
-                     (iSUBIParamData(l,4) == 1)) then
-
-                print*,"Mixing term 9 not yet implemented."
-
-            ! Determine the mixing parameter type: L_Ci:Bj,Bk,Bl
-            else if ((iSUBIParamData(l,1) == 4) .AND. &
-                     (iSUBIParamData(l,2) == 1) .AND. &
-                     (iSUBIParamData(l,3) == 2) .AND. &
-                     (iSUBIParamData(l,4) == 1)) then
-
-                print*,"Mixing term 10 not yet implemented."
-
-
-
-            ! Begining of ternary mixing cases
-            ! Determine the mixing parameter type: L_Ci,Cj:Ak,Dl
-            else if ((iSUBIParamData(l,1) == 4) .AND. &
-                     (iSUBIParamData(l,2) == 2) .AND. &
-                     (iSUBIParamData(l,6) == 1)) then
-
-                ! Loop through constituents associated with this parameter:
-                do k = 2, n + 1
-                    ! Determine constituent and sublattice indices:
-                    c = MOD(iRegularParam(l,k), 10000)
-                    s = iRegularParam(l,k) - c
-                    s = s / 10000
-
-                    ! Compute prefactor term:
-                    dPreFactor = dPreFactor * dSiteFraction(iSPI,s,c)
-
-                    ! Store the first and second site fractions:
-                    if (k == iSUBIParamData(l,2)) then
-                        ! cation - Ci
-                        yCi = dSiteFraction(iSPI,s,c)
-                        iCi = c
-
-                    else if (k == iSUBIParamData(l,2) + 1) then
-                        ! cation - Cj
-                        yCj = dSiteFraction(iSPI,s,c)
-                        iCj = c
-
-                    else if (k == iSUBIParamData(l,2) + 2) then
-                        ! anion - Ak
-                        yAi = dSiteFraction(iSPI,s,c)
-                        iAi = c
-
-                    else
-                        ! Dl
-                        yDi = dSiteFraction(iSPI,s,c)
-                        iDi = c
-
-                    end if
-                end do
-
-                ! Multiply prefactor term by excess Gibbs energy parameter:
-                iExponent = iRegularParam(l,n+2)
-                ! Excess Gibbs energy equation for L_Ci,Cj:Ak,Dl case
-                ! Part 1 of equation:
-                if (((iExponent * 2) + 1) <= l) then
-                    gex = dPreFactor * dExcessGibbsParam((iExponent * 2) + 1) * (yCi - yCj)**(iExponent)
-                end if
-                ! Part 2 of equation:
-                if ((iExponent >= 1) .AND. &
-                   (iExponent * 2 <= l)) then
-                    gex = dPreFactor * dExcessGibbsParam(iExponent * 2) * (yAi - yDi)**(iExponent)
-
-                end if
-                ! Total Excess Gibbs Energy
-                gexcess = gexcess + gex
-
-                ! Avoiding a situation with 0^(-1)
-                if ((yCi - yCj) /= 0) then
-                    do i = 1, nConstituentSublattice(iSPI,1)
-                        ! Derivative with respect to Ci
-                        if (i == iCi) then
-
-                            dgdc1(i) = dgdc1(i) + gex / yCi
-
-                            if (((iExponent * 2) + 1) <= l) then
-                                dgdc1(i) = dgdc1(i) + gex * iExponent / (yCi - yCj)
-
-                            end if
-
-                        ! Derivative with respect to Cj
-                        else if (i == iCj) then
-
-                            dgdc1(i) = dgdc1(i) + gex / yCj
-
-                            if (((iExponent * 2) + 1) <= l) then
-                                dgdc1(i) = dgdc1(i) + gex * iExponent * (-1) / (yCi - yCj)
-
-                            end if
-                        end if
-                    end do
-                end if
-
-                ! Avoiding a situation with 0^(-1)
-                if ((yAi - yDi) /= 0) then
-
-                    ! Chemical potential with respect to the second sublattice
-                    do i = 1, nConstituentSublattice(iSPI,2)
-
-                        !! When Dl = Al or Bl - Cases untested... %%%%%%%%%%%%%%%%%%%%%%%%%%%%%%%%%%%%%%%%%%%%%%%%%%%%%%%%%%%%%%
-                        if (i == iAi) then
-                            ! anion - Ak
-                            dgdc2(i) = dgdc2(i) + gex / yAi
-
-                            if ((iExponent >= 1) .AND. &
-                                (iExponent * 2 <= l)) then
-                                dgdc2(i) = dgdc2(i) + gex * iExponent / (yAi - yDi)
-
-                            end if
-
-                        else if (i == iDi) then
-                            ! Dl
-                            dgdc2(i) = dgdc2(i) + gex / yDi
-
-                            if ((iExponent >= 1) .AND. &
-                                (iExponent * 2 <= l)) then
-                                dgdc2(i) = dgdc2(i) + gex * iExponent * (-1) / (yAi - yDi)
-
-                            end if
-                        end if
-                    end do
-                end if
-
-
-
-
-            !%%%%%%%%%%%%%%%%%%%%%%%%%%%%%%%%%%%%%%%%%%%%%%%%%%%%%%%%%%%%%%%%%%%%%%%%%%%%%
-            ! Not properly working...
-            ! Determine the mixing parameter type: L_Ci,Cj:Va,Bk
-            else if ((iSUBIParamData(l,1) == 4) .AND. &
-                     (iSUBIParamData(l,2) == 2) .AND. &
-                     (iSUBIParamData(l,3) == 1) .AND. &
-                     (iSUBIParamData(l,4) == 1)) then
-
-                ! Loop through constituents associated with this parameter:
-                do k = 2, n + 1
-                    ! Determine constituent and sublattice indices:
-                    c = MOD(iRegularParam(l,k), 10000)
-                    s = iRegularParam(l,k) - c
-                    s = s / 10000
-
-                    if (k == iSUBIParamData(l,2)) then
-                        ! Cation - Ci
-                        yCi = dSiteFraction(iSPI,s,c)
-                        iCi = c
-                        chargeCi = dSublatticeCharge(iSPI,s,c)
-                        ! Compute prefactor term:
-                        dPreFactor = dPreFactor * dSiteFraction(iSPI,s,c)
-
-                    else if (k == iSUBIParamData(l,2) + 1) then
-                        ! Cation - Cj
-                        yCj = dSiteFraction(iSPI,s,c)
-                        iCj = c
-                        chargeCj = dSublatticeCharge(iSPI,s,c)
-                        ! Compute prefactor term:
-                        dPreFactor = dPreFactor * dSiteFraction(iSPI,s,c)
-
-                    else if (k == iSUBIParamData(l,2) + 2) then
-                        ! Vacancy
-                        yva = dSiteFraction(iSPI,s,c)
-                        ! Compute prefactor term:
-                        dPreFactor = dPreFactor * dSiteFraction(iSPI,s,c)**2
-
-                    else
-                        ! Neutral - Bk
-                        yBi = dSiteFraction(iSPI,s,c)
-                        iBi = c
-                        ! Compute prefactor term:
-                        dPreFactor = dPreFactor * dSiteFraction(iSPI,s,c)
-
-                    end if
-                end do
-
-                f = (1D0 - yCi * yva - yCj * yva - yBi)/3D0
-                ! Excess Gibbs energy equation for L_Ci,Cj:Va,Bk case
-                gex = dPreFactor * ((yCi * yva + f) + (yCj * yva + f) + (yBi + f)) * dExcessGibbsParam(l)
-                ! Total Excess Gibbs Energy
-                gexcess = gexcess + gex
-
-                do i = 1, nConstituentSublattice(iSPI,1)
-
-                    ! Derivative with respect to Ci
-                    if (i == iCi) then
-                        dgdc1(i) = dgdc1(i) + gex / yCi
-
-                        !dgdc1(i) = dgdc1(i) + gex * chargeCi / q
-
-                        ! Derivative with respect to Cj
-                    else if (i == iCj) then
-                        dgdc1(i) = dgdc1(i) + gex / yCj
-
-                        !dgdc1(i) = dgdc1(i) + gex * chargeCj / q
-
-                    else
-                      !&&&&&&&&&&&&&&&&&&&&&&&&&&&&&&&&&&&&&&&&&&&&&&&&&&&&&&&&&&&&&&&&
-                      ! Not yet tested
-                      ! If there are additional cations that are not i or j
-                      !dgdc1(i) = dgdc1(i) + gex * dSublatticeCharge(iSPI,1,i) / q
-                    end if
-                end do
-
-                do i = 1, nConstituentSublattice(iSPI,2)
-
-                    ! Derivative with respect to Bk
-                    if (i == iBi) then
-                        dgdc2(i) = dgdc2(i) + gex / yBi
-
-                    ! Derivative with respect to Va
-                    else if (cConstituentNameSUB(iSPI,2,i) == 'Va') then
-                        dgdc2(i) = dgdc2(i) + gex * 2 / yva
-
-                    end if
-                end do
-
-            else
-                print *, 'Unrecognized excess mixing term in SUBI phase ', cSolnPhaseName(iSolnIndex)
-                INFOThermo = 36
-                return
-
-            end if
-
-            !print*,"gexcess:", (gexcess)*dIdealConstant * dTemperature
-            print*,"l",l
-            !print*,"gextest(l)",gextest(l)
-            !print*,"-------------------------"
-            !print*,""
-        end do LOOP_Param
-        !print*,"gextest(:)",gextest(:)*dIdealConstant * dTemperature
-        !print*,"Sum(gextest(:))",Sum(gextest)*dIdealConstant * dTemperature
-        !print*,"iSUBIParamData(l,2)",iSUBIParamData(l,2) - 1
-        !print*,"dSiteFraction(iSPI,s,c)",dSiteFraction(iSPI,s,c)
-
-
-        ! REFERENCE GIBBS ENERGY AND IDEAL MIXING
-        ! ---------------------------------------
-        gref = 0D0
-        do j = iFirst, iLast
-            ! Relative species index:
-            n = j - iFirst + 1
-
-            ! Store constituent indices:
-            l1 = iConstituentSublattice(iSPI,1,n)
-            l2 = iConstituentSublattice(iSPI,2,n)
-
-            if (cConstituentNameSUB(iSPI,2,l2) == 'Va') then
-                ! cation / vacancy
-                gref = gref + q * dSiteFraction(iSPI,1,l1) * dSiteFraction(iSPI,2,l2) * dStdGibbsEnergy(j)
-            else if (dSublatticeCharge(iSPI,2,l2) == 0D0) then
-                ! neutral
-                gref = gref + q * dSiteFraction(iSPI,2,l2) * dStdGibbsEnergy(j)
-            else
-                ! cation / anion
-                gref = gref + dSiteFraction(iSPI,1,l1) * dSiteFraction(iSPI,2,l2) * dStdGibbsEnergy(j)
-            end if
-        end do
-
-        gideal = 0D0
-        do i = 1, nConstituentSublattice(iSPI,1)
-            gideal = gideal + p * dSiteFraction(iSPI,1,i) * DLOG(dSiteFraction(iSPI,1,i))
-        end do
-
-        do i = 1, nConstituentSublattice(iSPI,2)
-            gideal = gideal + q * dSiteFraction(iSPI,2,i) * DLOG(dSiteFraction(iSPI,2,i))
-        end do
-
-        print*,"p",p,"   q",q
-        print*,"gexcess 02",gexcess*dIdealConstant * dTemperature
-        print*,"gref+gideal:", (gref+gideal)*dIdealConstant * dTemperature
-        print*,"gref+gideal+gexcess:", (gref+gideal+gexcess)*dIdealConstant * dTemperature
-        print*,""
-
-        ! For Sublattice Number 1
-        do i = 1, nConstituentSublattice(iSPI,1)
-            lc1 = dSublatticeCharge(iSPI,1,i)
-            ! Reference
-            do j = iFirst, iLast
-                ! Relative species index:
-                n = j - iFirst + 1
-                ! Store constituent indices:
-                l1 = iConstituentSublattice(iSPI,1,n)
-                l2 = iConstituentSublattice(iSPI,2,n)
-
-                if (cConstituentNameSUB(iSPI,2,l2) == 'Va') then
-                    ! cation / vacancy
-                    if (i == l1) dgdc1(i) = dgdc1(i) + q * dSiteFraction(iSPI,2,l2) * dStdGibbsEnergy(j)
-                    dgdc1(i) = dgdc1(i) + lc1 * dSiteFraction(iSPI,1,l1) * dSiteFraction(iSPI,2,l2) * dStdGibbsEnergy(j)
-                else if (dSublatticeCharge(iSPI,2,l2) == 0D0) then
-                    ! neutral
-                    dgdc1(i) = dgdc1(i) + lc1 * dSiteFraction(iSPI,2,l2) * dStdGibbsEnergy(j)
-                else
-                    ! cation / anion
-                    if (i == l1) dgdc1(i) = dgdc1(i) + dSiteFraction(iSPI,2,l2) * dStdGibbsEnergy(j)
-                end if
-
-            end do
-
-            ! Entropy
-            dgdc1(i) = dgdc1(i) + (1 + DLOG(dSiteFraction(iSPI,1,i))) * p
-            do j = 1, nConstituentSublattice(iSPI,1)
-                dgdc1(i) = dgdc1(i) + dSublatticeCharge(iSPI,1,i) * yva &
-                                    * dSiteFraction(iSPI,1,j)*DLOG(dSiteFraction(iSPI,1,j))
-            end do
-            do j = 1, nConstituentSublattice(iSPI,2)
-                dgdc1(i) = dgdc1(i) + dSublatticeCharge(iSPI,1,i) * dSiteFraction(iSPI,2,j) * DLOG(dSiteFraction(iSPI,2,j))
-            end do
-        end do
-
-        ! For Sublattice Number 2
-        do i = 1, nConstituentSublattice(iSPI,2)
-            do j = iFirst, iLast
-                ! Relative species index:
-                n = j - iFirst + 1
-
-                ! Store constituent indices:
-                l1 = iConstituentSublattice(iSPI,1,n)
-                l2 = iConstituentSublattice(iSPI,2,n)
-
-                if (cConstituentNameSUB(iSPI,2,l2) == 'Va') then
-                    ! cation / vacancy
-                    if (i == l2) dgdc2(i) = dgdc2(i) + q * dSiteFraction(iSPI,1,l1) * dStdGibbsEnergy(j)
-                else if (dSublatticeCharge(iSPI,2,l2) == 0D0) then
-                    ! neutral
-                    if (i == l2) dgdc2(i) = dgdc2(i) + q * dStdGibbsEnergy(j)
-                else
-                    ! cation / anion
-                    if (i == l2) dgdc2(i) = dgdc2(i) + dSiteFraction(iSPI,1,l1) * dStdGibbsEnergy(j)
-                end if
-            end do
-            ! Entropy
-            dgdc2(i) = dgdc2(i) + (1 + DLOG(dSiteFraction(iSPI,2,i))) * q
-            do j = 1, nConstituentSublattice(iSPI,1)
-                if (cConstituentNameSUB(iSPI,2,i) == 'Va') then
-                    ! cation / vacancy
-                    dgdc2(i) = dgdc2(i) + q * dSiteFraction(iSPI,1,j) * DLOG(dSiteFraction(iSPI,1,j))
-                else if (dSublatticeCharge(iSPI,2,j) == 0D0) then
-                    ! neutral
-                else
-                    ! cation / anion
-                    dgdc2(i) = dgdc2(i) + (-dSublatticeCharge(iSPI,2,i)) * dSiteFraction(iSPI,1,j) * DLOG(dSiteFraction(iSPI,1,j))
-                end if
-            end do
-        end do
-        print*,"After All"
-        print*,"dgdc1(:)",dgdc1(:)*dIdealConstant * dTemperature
-        print*,"dgdc2(:)",dgdc2(:)*dIdealConstant * dTemperature
-        print*,""
-        ! Compute the chemical potential for each phase component assuming ideal mixing:
-        LOOP_Ideal: do i = iFirst, iLast
-            ! Relative species index:
-            m = i - iFirst + 1
-            k1 = iConstituentSublattice(iSPI,1,m)
-            k2 = iConstituentSublattice(iSPI,2,m)
-
-            kc1 = 1D0
-            ! cation / vacancy
-            if (cConstituentNameSUB(iSPI,2,k2) == 'Va') then
-                kc2 = 1D0
-                natom = 1D0 / dMol + dMolDerivatives(m) * dMolAtoms
-            ! neutral
-            else if (dSublatticeCharge(iSPI,2,k2) == 0D0) then
-                kc2 = 1D0
-                natom = 1D0 / dMol + dMolDerivatives(m) * dMolAtoms
-            ! cation / anion
-            else
-                if (k1 > 0) kc1 = dSublatticeCharge(iSPI,1,k1)
-                kc2 = -dSublatticeCharge(iSPI,2,k2)
-                natom = (kc1 + kc2) / dMol + dMolDerivatives(m) * dMolAtoms
-            end if
-
-            dChemicalPotential(i) = (gref + gideal + gexcess) * natom
-
-            do j = 1, nConstituentSublattice(iSPI,1)
-                ! cation / (anion or vacancy)
-                if (k1 > 0) then
-                    dydn = -kc2 * dSiteFraction(iSPI,1,j) / dSub1Total
-                    if (j == k1) dydn = dydn + kc2 / dSub1Total
-                    dChemicalPotential(i) = dChemicalPotential(i) + dydn * dgdc1(j) * dMolAtoms / dMol
-                end if
-            end do
-
-            do j = 1, nConstituentSublattice(iSPI,2)
-                dydn = -kc1 * dSiteFraction(iSPI,2,j) / dSub2Total
-                if (j == k2) dydn = dydn + kc1 / dSub2Total
-                dChemicalPotential(i) = dChemicalPotential(i) + dydn * dgdc2(j) * dMolAtoms / dMol
-            end do
-        end do LOOP_Ideal
-
-        deallocate(dgdc1,dgdc2)
-        deallocate(dMolDerivatives)
-    end if IF_SUBL
-
-    return
-
-end subroutine CompExcessGibbsEnergySUBI
->>>>>>> 65aa13ac
+
+    !-------------------------------------------------------------------------------------------------------------
+    !
+    !> \file    CompExcessGibbsEnergySUBI.f90
+    !> \brief   Compute the partial molar excess Gibbs energy of mixing of solution phase constituents in a
+    !!          SUBI solution phase.
+    !> \author  M.H.A. Piro
+    !> \date    January 19, 2021
+    !> \sa      CompExcessGibbsEnergy.f90
+    !> \sa      CompExcessGibbsEnergyRKMP.f90
+    !> \sa      CompExcessGibbsEnergyQKTO.f90
+    !
+    !
+    ! Revisions:
+    ! ==========
+    !
+    !   Date            Programmer      Description of change
+    !   ----            ----------      ---------------------
+    !   01/19/2021      M. Poschmann     Original code
+    !
+    !
+    ! Purpose:
+    ! ========
+    !
+    !> \details The purpose of this subroutine is to compute the partial molar excess Gibbs energy of mixing
+    !! (dPartialExcessGibbs) of all constituents in a non-ideal solution phase designated as 'SUBI'
+    !! (Ionic Liquid Model).
+    !!
+    !
+    ! Pertinent variables:
+    ! ====================
+    !
+    !> \param[in] iSolnIndex    Absolute index of a solution phase
+    !
+    ! nSpeciesPhase             An integec vector representing the last index of a species in a particular
+    !                            solution phase
+    ! nParamPhase               An integer vector representing the number of parameters for a particular phase.
+    ! nSublattice               An integer scalar representing the number of sublattices associated with this
+    !                            particular phase (used for convenience).
+    ! nSublatticePhase          An integer vector representing the number of sublattices for each charged phase.
+    ! iSPI           An integer scalar representing the relative index of the charged phase.
+    ! iParam                    An integer scalar representing the index number of a parameter.
+    ! iPhaseSublattice          An integer vector representing the relative index of a charged phase corresponding
+    !                            to each solution phase in the system.  Thus, it is equal to zero for a phase
+    !                            that does not contain any sublattices.
+    ! iRegularParam             An integer matrix representing the relative indices of species mixing for a
+    !                            particular parmater.
+    ! iFirst             An integer scalar representing the absolute index of the first species in a phase.
+    ! iLast              An integer scalar representing the absolute index of the last species in a phase.
+    ! dChemicalPotential        A double real vector representing the chemical potential for every species in the
+    !                            system.
+    ! dMolFraction              A double real vector representing hte mole fraction of all species in the system.
+    ! dSiteFraction             A double real array representing the site fraction of each constituent on each
+    !                            sublattice.  The first dimension corresponds to the charged phase index, the
+    !                            second dimension corresponds to the sublattice index and the third dimension
+    !                            corresponds to the constituent index.
+    ! dExcessGibbsParam         A double real vector representing the molar excess Gibbs energy of mixing for
+    !                            each subsystem.
+    ! dPartialExcessGibbs       Partial molar excess Gibbs energy of mixing of species.
+    ! dMolFraction              Current estimated mole fraction.
+    ! cSolnPhaseType            A character vector representing the solution phase type.
+    ! iConstituentSublattice    An integer array representing the constituent index for a particular sublattice
+    !                            phase.  The first dimension refers to the relative phase index for charged phases,
+    !                            the second dimension represents the sublattice index and the third dimension
+    !                            corresponds to the relative component index (not absolute).
+    ! iFirstParam               An integer scalar representing the constituent index of the first constituent
+    !                            that is being mixed for a mixing parameter.
+    ! iSeconParam               An integer scalar representing the constituent index of the second constituent
+    !                            that is being mixed for a mixing parameter.
+    ! iSubParam                 An integer scalar representing the sublattice index corresponding to the mixing
+    !                            parameter.
+    !
+    !-------------------------------------------------------------------------------------------------------------
+
+
+subroutine CompExcessGibbsEnergySUBI(iSolnIndex)
+
+    USE ModuleThermo
+    USE ModuleThermoIO
+    USE ModuleGEMSolver
+
+    implicit none
+
+    integer :: i, j, l, k1, l1, k2, l2, m, n, c, d, k, s
+    integer :: iCi, iCj, iCk, iBi, iBj, iAi, iAj, iDi
+    integer :: iSolnIndex, nSublattice, iSPI, iExponent
+    integer :: iFirst, iLast
+    real(8) :: dSub1Total, dSub2Total, dydn
+    real(8) :: dSum, p, q, kc1, kc2, lc1, lc2, gref, gideal, gexcess, natom, yva, dMol, dMolAtoms
+    real(8), dimension(:), allocatable :: dgdc1, dgdc2, dMolDerivatives
+    real(8) :: dPreFactor, f, chargeCi, chargeCj, chargeCk
+    real(8) :: yCi, yCj, yCk, yAi, yAj, yBi, yBj, yDi, gex
+
+print*,""
+print*,""
+print*,"                          CompExcessGibbsEnergySUBI.f90"
+print*,""
+print*,""
+
+    ! Only proceed if the correct phase type is selected:
+    IF_SUBL: if (cSolnPhaseType(iSolnIndex) == 'SUBI') then
+
+        ! Define temporary variables for sake of convenience:
+        iSPI = iPhaseSublattice(iSolnIndex)
+        nSublattice     = nSublatticePhase(iSPI)
+        iFirst          = nSpeciesPhase(iSolnIndex-1) + 1
+        iLast           = nSpeciesPhase(iSolnIndex)
+
+        if (allocated(dgdc1)) deallocate(dgdc1)
+        if (allocated(dgdc2)) deallocate(dgdc2)
+        if (allocated(dMolDerivatives)) deallocate(dMolDerivatives)
+        allocate(dgdc1(nConstituentSublattice(iSPI,1)),dgdc2(nConstituentSublattice(iSPI,2)))
+        allocate(dMolDerivatives(iLast - iFirst + 1))
+
+        ! Initialize variables:
+        dSiteFraction(iSPI,1:nSublattice,1:nMaxConstituentSys) = 0D0
+        dChemicalPotential(iFirst:iLast)                       = 0D0
+        dPartialExcessGibbs(iFirst:iLast)                      = 0D0
+        dgdc1                                                  = 0D0
+        dgdc2                                                  = 0D0
+        dMolDerivatives                                        = 0D0
+
+        ! Compute site fractions on first sublattice:
+        do i = iFirst, iLast
+            ! Relative component index:
+            m = i - iFirst + 1
+            c = iConstituentSublattice(iSPI,1,m)
+            d = iConstituentSublattice(iSPI,2,m)
+
+            if (cConstituentNameSUB(iSPI,2,d) == 'Va') then
+                lc2 = 1D0
+            else
+                lc2 = -dSublatticeCharge(iSPI,2,d)
+            end if
+            if (c > 0) then
+                dSiteFraction(iSPI,1,c) = dSiteFraction(iSPI,1,c) + dMolFraction(i) * lc2
+            end if
+        end do
+
+        ! Correct first site fraction
+        dSub1Total = 0D0
+        do i = 1, nConstituentSublattice(iSPI,1)
+            dSub1Total = dSub1Total + dSiteFraction(iSPI,1,i)
+        end do
+        do i = 1, nConstituentSublattice(iSPI,1)
+            dSiteFraction(iSPI,1,i) = dSiteFraction(iSPI,1,i) / dSub1Total
+        end do
+
+        ! Compute Q
+        q = 0D0
+        do i = 1, nConstituentSublattice(iSPI,1)
+            q = q + dSublatticeCharge(iSPI,1,i) * dSiteFraction(iSPI,1,i)
+        end do
+
+        ! Compute site fractions on second sublattice:
+        do i = iFirst, iLast
+            ! Relative component index:
+            m = i - iFirst + 1
+            c = iConstituentSublattice(iSPI,2,m)
+            if ((cConstituentNameSUB(iSPI,2,c) == 'Va') .OR. &
+                (dSublatticeCharge(iSPI,2,c) == 0D0)) then
+                ! Vacancy or neutral get scaled by Q
+                dSiteFraction(iSPI,2,c) = dSiteFraction(iSPI,2,c) + dMolFraction(i)
+            else
+                d = iConstituentSublattice(iSPI,1,m)
+                dSiteFraction(iSPI,2,c) = dSiteFraction(iSPI,2,c) + dMolFraction(i) * dSublatticeCharge(iSPI,1,d)
+            end if
+        end do
+
+        ! Correct second site fraction
+        dSub2Total = 0D0
+        yva = 0D0
+        do i = 1, nConstituentSublattice(iSPI,2)
+            dSub2Total = dSub2Total + dSiteFraction(iSPI,2,i)
+        end do
+        do i = 1, nConstituentSublattice(iSPI,2)
+            dSiteFraction(iSPI,2,i) = dSiteFraction(iSPI,2,i) / dSub2Total
+            ! find site fraction of vacancies
+            if (cConstituentNameSUB(iSPI,2,i) == 'Va') yva = dSiteFraction(iSPI,2,i)
+        end do
+
+        ! Compute P
+        p = 0D0
+        do i = 1, nConstituentSublattice(iSPI,2)
+            if (cConstituentNameSUB(iSPI,2,i) == 'Va') then
+                ! Use Q as charge if this constituent is vacancy
+                p = p + q * dSiteFraction(iSPI,2,i)
+            else
+                p = p - dSublatticeCharge(iSPI,2,i) * dSiteFraction(iSPI,2,i)
+            end if
+        end do
+
+        ! Compute number of moles and its derivatives
+        dMol = (p + (q * (1D0 - yva)))
+        do j = iFirst, iLast
+            ! Relative species index:
+            n = j - iFirst + 1
+
+            ! Store constituent indices:
+            l1 = iConstituentSublattice(iSPI,1,n)
+            l2 = iConstituentSublattice(iSPI,2,n)
+
+            lc1 = 1D0
+            if (l1 > 0) lc1 = dSublatticeCharge(iSPI,1,l1)
+            if ((cConstituentNameSUB(iSPI,2,l2) == 'Va') .OR. &
+                (dSublatticeCharge(iSPI,2,l2) == 0D0)) then
+                lc2 = 1D0
+            else
+                lc2 = -dSublatticeCharge(iSPI,2,l2)
+            end if
+
+            if (cConstituentNameSUB(iSPI,2,l2) == 'Va') then
+                ! cation / vacancy
+                dMolDerivatives(n) = -dSub2Total * lc1
+                do i = 1, nConstituentSublattice(iSPI,1)
+                    dMolDerivatives(n) = dMolDerivatives(n) + dSub2Total*dSiteFraction(iSPI,1,i)*dSublatticeCharge(iSPI,1,i)
+                end do
+                do i = 1, nConstituentSublattice(iSPI,2)
+                    ! Only include anions (not neutrals or vacancies)
+                    if (.NOT.(cConstituentNameSUB(iSPI,2,i) == 'Va') .OR. &
+                        (dSublatticeCharge(iSPI,2,i) == 0D0)) &
+                    dMolDerivatives(n) = dMolDerivatives(n) + dSub1Total*dSiteFraction(iSPI,2,i)*(-dSublatticeCharge(iSPI,2,i))
+                end do
+            else if (dSublatticeCharge(iSPI,2,l2) == 0D0) then
+                ! neutral
+                do i = 1, nConstituentSublattice(iSPI,2)
+                    ! Only include anions (not neutrals or vacancies)
+                    if (.NOT.(cConstituentNameSUB(iSPI,2,i) == 'Va') .OR. &
+                        (dSublatticeCharge(iSPI,2,i) == 0D0)) &
+                    dMolDerivatives(n) = dMolDerivatives(n) + dSub1Total*dSiteFraction(iSPI,2,i)*(-dSublatticeCharge(iSPI,2,i))
+                end do
+            else
+                ! cation / anion
+                dMolDerivatives(n) = -(dSub1Total + dSub2Total) * lc1 * lc2
+                do i = 1, nConstituentSublattice(iSPI,1)
+                    dMolDerivatives(n) = dMolDerivatives(n)+dSub2Total*lc2*dSiteFraction(iSPI,1,i)*dSublatticeCharge(iSPI,1,i)
+                end do
+                do i = 1, nConstituentSublattice(iSPI,2)
+                    ! Only include anions (not neutrals or vacancies)
+                    if (.NOT.((cConstituentNameSUB(iSPI,2,i) == 'Va') .OR. &
+                    (dSublatticeCharge(iSPI,2,i) == 0D0))) &
+                    dMolDerivatives(n) = dMolDerivatives(n)+dSub1Total*lc1*dSiteFraction(iSPI,2,i)*(-dSublatticeCharge(iSPI,2,i))
+                end do
+            end if
+            dMolDerivatives(n) = dMolDerivatives(n) / (dSub1Total*dSub2Total*dMol**2)
+        end do
+
+        ! Correct the mole fractions of phase components by the site fractions of the constituents
+        dSum = 0D0
+        LOOP_CorrectX: do i = iFirst, iLast
+            dMolFraction(i) = 1D0
+            m = i - iFirst + 1
+
+            c = iConstituentSublattice(iSPI,2,m)
+            d = iConstituentSublattice(iSPI,1,m)
+
+            if ((cConstituentNameSUB(iSPI,2,c) == 'Va') .OR. &
+                (dSublatticeCharge(iSPI,2,c) == 0D0)) then
+                if (d > 0) dMolFraction(i) = dMolFraction(i) * dSiteFraction(iSPI,1,d)
+
+                if (c > 0) dMolFraction(i) = dMolFraction(i) * dSiteFraction(iSPI,2,c)
+
+            else
+                if (d > 0) dMolFraction(i) = dMolFraction(i) * dSiteFraction(iSPI,1,d) / dSublatticeCharge(iSPI,1,d)
+
+                if (c > 0) dMolFraction(i) = dMolFraction(i) * dSiteFraction(iSPI,2,c)
+
+            end if
+            dSum = dSum + dMolFraction(i)
+        end do LOOP_CorrectX
+
+        ! Normalize mole fractions and compute number of mole atoms per mole (yes that makes sense, don't think about it)
+        dMolAtoms = 0D0
+        do i = iFirst, iLast
+
+            dMolFraction(i)  = dMolFraction(i) / dSum
+
+            m = i - iFirst + 1
+            d = iConstituentSublattice(iSPI,1,m)
+            c = iConstituentSublattice(iSPI,2,m)
+            if ((cConstituentNameSUB(iSPI,2,c) == 'Va') .OR. &
+                (dSublatticeCharge(iSPI,2,c) == 0D0)) then
+                dMolAtoms = dMolAtoms + dMolFraction(i)
+            else
+                dMolAtoms = dMolAtoms + dMolFraction(i) * (dSublatticeCharge(iSPI,1,d) - dSublatticeCharge(iSPI,2,c))
+            end if
+        end do
+
+        dStoichSublattice(iSPI,1) = p
+        dStoichSublattice(iSPI,2) = q
+
+        !---------------------------------------------------------------
+        !             EXCESS TERMS - With Derived Excess Terms
+        ! --------------------------------------------------------------
+        gexcess = 0D0
+
+        ! Loop through parameters:
+        LOOP_Param: do l = nParamPhase(iSolnIndex-1) + 1, nParamPhase(iSolnIndex)
+            ! Return control to the parent subroutine if there aren't any interaction parameters for this phase:
+            if (nParamPhase(iSolnIndex) - nParamPhase(iSolnIndex-1) == 0) exit LOOP_Param
+
+            ! Reinitialize temporary variable:
+            dPreFactor = 1D0
+
+            f = 0D0
+
+            chargeCi = 0D0
+            chargeCj = 0D0
+            chargeCk = 0D0
+
+            iAi = 0
+            iAj = 0
+            iBi = 0
+            iBj = 0
+            iCi = 0
+            iCj = 0
+            iCk = 0
+            iDi = 0
+
+            yCi = 0D0
+            yCj = 0D0
+            yCk = 0D0
+            yAi = 0D0
+            yAj = 0D0
+            yBi = 0D0
+            yBj = 0D0
+            yDi = 0D0
+
+            gex = 0D0
+
+            ! Store the number of constituents involved in this parameter:
+            n = iRegularParam(l,1)
+
+            ! Determine the mixing parameter type: L_Ci,Cj:Ak
+            if ((iSUBIParamData(l,1) == 3) .AND. &
+                (iSUBIParamData(l,2) == 2) .AND. &
+                (iSUBIParamData(l,5) == 1)) then
+
+                ! Loop through constituents associated with this parameter:
+                do k = 2, n + 1
+                    ! Determine constituent and sublattice indices:
+                    c = MOD(iRegularParam(l,k), 10000)
+                    s = iRegularParam(l,k) - c
+                    s = s / 10000
+
+                    ! Compute prefactor term:
+                    dPreFactor = dPreFactor * dSiteFraction(iSPI,s,c)
+
+                    ! Store the first and second site fractions:
+                    if (k == iSUBIParamData(l,2)) then
+                        ! cation - Ci
+                        yCi = dSiteFraction(iSPI,s,c)
+                        iCi = c
+                        chargeCi = dSublatticeCharge(iSPI,s,c)
+
+                    else if (k == iSUBIParamData(l,2)+1) then
+                        ! cation - Cj
+                        yCj = dSiteFraction(iSPI,s,c)
+                        iCj = c
+                        chargeCj = dSublatticeCharge(iSPI,s,c)
+
+                    else
+                        ! anion - Ak
+                        yAi =  dSiteFraction(iSPI,s,c)
+                        iAi = c
+
+                    end if
+                end do
+
+                ! Multiply prefactor term by excess Gibbs energy parameter:
+                iExponent = iRegularParam(l,n+2)
+                ! Excess Gibbs energy equation for L_Ci,Cj:Ak case
+                gex = dPreFactor * dExcessGibbsParam(l) * (yCi - yCj)**(iExponent)
+                ! Total Excess Gibbs Energy
+                gexcess = gexcess + gex
+
+                ! Avoiding a situation with 0^(-1)
+                if ((yCi - yCj) /= 0) then
+
+                    ! First sublattice - Cation:vacancy contributions
+                    do i = 1, nConstituentSublattice(iSPI,1)
+
+                        ! Derivative with respect to Ci
+                        if (i == iCi) then
+                            dgdc1(i) = dgdc1(i) + gex / yCi
+
+                            dgdc1(i) = dgdc1(i) + gex * iExponent / (yCi - yCj)
+
+                        ! Derivative with respect to Cj
+                        else if (i == iCj) then
+                            dgdc1(i) = dgdc1(i) + gex / yCj
+
+                            dgdc1(i) = dgdc1(i) + gex * iExponent * (-1) / (yCi - yCj)
+
+                        end if
+                    end do
+                end if
+
+                ! Second sublattice - Cation:vacancy contributions
+                do i = 1, nConstituentSublattice(iSPI,2)
+                    if (i == iAi) then
+                        dgdc2(i) = dgdc2(i) + gex / yAi
+
+                    end if
+                end do
+
+
+            ! Determine the mixing parameter type: L_Ci:Aj,Dk
+            else if ((iSUBIParamData(l,1) == 3) .AND. &
+                     (iSUBIParamData(l,2) == 1) .AND. &
+                     (iSUBIParamData(l,6) == 1)) then
+
+                ! Loop through constituents associated with this parameter:
+                do k = 2, n + 1
+                    ! Determine constituent and sublattice indices:
+                    c = MOD(iRegularParam(l,k), 10000)
+                    s = iRegularParam(l,k) - c
+                    s = s / 10000
+
+                    ! Compute prefactor term:
+                    dPreFactor = dPreFactor * dSiteFraction(iSPI,s,c)
+
+                    ! Establishing the site fractions for the L_Ci:Aj,Dk cases
+                    if (k == iSUBIParamData(l,2) + 1) then
+                        ! cation - Ci
+                        yCi = dSiteFraction(iSPI,s,c)
+                        iCi = c
+
+                    else if (k == iSUBIParamData(l,2) + 2) then
+                        ! anion - Aj
+                        yAi = dSiteFraction(iSPI,s,c)
+                        iAi = c
+
+                    else
+                        ! Dl - anion, vacancy or neutral
+                        yDi = dSiteFraction(iSPI,s,c)
+                        iDi = c
+
+                    end if
+                end do
+
+                ! Multiply prefactor term by excess Gibbs energy parameter:
+                iExponent = iRegularParam(l,n+2)
+                ! Excess Gibbs energy equation for L_Ci:Aj,Dk case
+                gex =  dPreFactor * dExcessGibbsParam(l) * (yAi - yDi)**(iExponent)
+                ! Total Excess Gibbs
+                gexcess = gexcess + gex
+
+                ! Derived Excess Equations for Mixing Case 1: L_Ci:Aj,Dk
+                ! Chemical potential with respect to the first sublattice
+                do i = 1, nConstituentSublattice(iSPI,1)
+                    if (i == iCi) then
+                        dgdc1(i) = dgdc1(i) + gex / yCi
+
+                    end if
+                end do
+
+                ! Avoiding a situation with 0^(-1)
+                if ((yAi - yDi) /= 0D0) then
+                    ! Chemical potential with respect to the second sublattice
+                    do i = 1, nConstituentSublattice(iSPI,2)
+                        if (i == iAi) then
+                            ! cation / anion
+                            dgdc2(i) = dgdc2(i) + gex / yAi
+
+                            dgdc2(i) = dgdc2(i) + gex * iExponent / (yAi - yDi)
+
+                        else if (i == iDi) then
+                            ! Dl - anion, vacancy or neutral
+                            dgdc2(i) = dgdc2(i) + gex / yDi
+
+                            dgdc2(i) = dgdc2(i) + gex * iExponent * (-1) / (yAi - yDi)
+
+                        end if
+                    end do
+                end if
+
+
+            ! Determine the mixing parameter type: L_Ci,Cj:Va
+            else if ((iSUBIParamData(l,1) == 3) .AND. &
+                     (iSUBIParamData(l,2) == 2) .AND. &
+                     (iSUBIParamData(l,4) == 1)) then
+
+                ! Loop through constituents associated with this parameter:
+                do k = 2, n + 1
+                    ! Determine constituent and sublattice indices:
+                    c = MOD(iRegularParam(l,k), 10000)
+                    s = iRegularParam(l,k) - c
+                    s = s / 10000
+
+                    ! Store the first and second site fractions:
+                    if (k == iSUBIParamData(l,2)) then
+                        ! cation - Ci
+                        yCi = dSiteFraction(iSPI,s,c)
+                        iCi = c
+                        chargeCi = dSublatticeCharge(iSPI,s,c)
+                        ! Compute prefactor term:
+                        dPreFactor = dPreFactor * dSiteFraction(iSPI,s,c)
+
+                    else if (k == iSUBIParamData(l,2)+1) then
+                        ! cation - Cj
+                        yCj = dSiteFraction(iSPI,s,c)
+                        iCj = c
+                        chargeCj = dSublatticeCharge(iSPI,s,c)
+                        ! Compute prefactor term:
+                        dPreFactor = dPreFactor * dSiteFraction(iSPI,s,c)
+
+                    else
+                        ! Vacancy
+                        yva = dSiteFraction(iSPI,s,c)
+                        ! Compute prefactor term:
+                        dPreFactor = dPreFactor * dSiteFraction(iSPI,s,c)**2
+
+                    end if
+                end do
+
+                ! Multiply prefactor term by excess Gibbs energy parameter:
+                iExponent = iRegularParam(l,n+2)
+                ! Excess Gibbs energy equation for L_Ci,Cj:Va case
+                gex = q * dPreFactor * dExcessGibbsParam(l) * (yCi - yCj)**(iExponent)
+                ! Total Excess Gibbs Energy
+                gexcess = gexcess + gex
+
+                ! Derived Excess Equations for Mixing Case 2: L_Ci,Cj:Va
+                ! Avoiding a situation with 0^(-1)
+                if ((yCi - yCj) /= 0) then
+                    ! Chemical potential with respect to the first sublattice
+                    do i = 1, nConstituentSublattice(iSPI,1)
+
+                        ! Derivative with respect to Ci
+                        if (i == iCi) then
+                            dgdc1(i) = dgdc1(i) + gex / yCi
+
+                            dgdc1(i) = dgdc1(i) + gex * chargeCi / q
+
+                            dgdc1(i) = dgdc1(i) + gex * iExponent / (yCi - yCj)
+
+                        ! Derivative with respect to Cj
+                        else if (i == iCj) then
+                            dgdc1(i) = dgdc1(i) + gex / yCj
+
+                            dgdc1(i) = dgdc1(i) + gex * chargeCj / q
+
+                            dgdc1(i) = dgdc1(i) + gex * iExponent * (-1) / (yCi - yCj)
+
+                       else
+                            !&&&&&&&&&&&&&&&&&&&&&&&&&&&&&&&&&&&&&&&&&&&&&&&&&&&&&&&&&&&&&&&&
+                            ! Not yet tested
+                            ! If there are additional cations that are not i or j
+                            dgdc1(i) = dgdc1(i) + gex * dSublatticeCharge(iSPI,1,i) / q
+
+                        end if
+                    end do
+                end if
+
+                ! Second sublattice - Cation:vacancy contributions
+                do i = 1, nConstituentSublattice(iSPI,2)
+                    if (cConstituentNameSUB(iSPI,2,i) == 'Va') then
+                        dgdc2(i) = dgdc2(i) + 2 * gex / yva
+
+                    end if
+                end do
+
+
+            ! Determine the mixing parameter type: L_Ci:Va,Bj
+            else if ((iSUBIParamData(l,1) == 3) .AND. &
+                     (iSUBIParamData(l,2) == 1) .AND. &
+                     (iSUBIParamData(l,3) == 1) .AND. &
+                     (iSUBIParamData(l,4) == 1)) then
+
+                ! Loop through constituents associated with this parameter:
+                do k = 2, n + 1
+                    ! Determine constituent and sublattice indices:
+                    c = MOD(iRegularParam(l,k), 10000)
+                    s = iRegularParam(l,k) - c
+                    s = s / 10000
+
+                    ! Compute prefactor term:
+                    dPreFactor = dPreFactor * dSiteFraction(iSPI,s,c)
+
+                    ! Store the first and second site fractions:
+                    if (k == iSUBIParamData(l,2) + 1) then
+                        ! cation - Ci
+                        yCi = dSiteFraction(iSPI,s,c)
+                        iCi = c
+                        chargeCi = dSublatticeCharge(iSPI,s,c)
+
+                    else if (k == iSUBIParamData(l,2) + 2) then
+                        ! vacancy - Va
+                        yva = dSiteFraction(iSPI,s,c)
+
+                    else
+                        ! nuetral - Bj
+                        yBi = dSiteFraction(iSPI,s,c)
+                        iBi = c
+
+                    end if
+                end do
+
+                ! Multiply prefactor term by excess Gibbs energy parameter:
+                iExponent = iRegularParam(l,n+2)
+                ! Excess Gibbs energy equation for L_Ci:Va,Bj case
+                gex = q * dPreFactor * dExcessGibbsParam(l) * (yCi * yva - yBi)**(iExponent)
+                ! Total Excess Gibbs Energy
+                gexcess = gexcess + gex
+
+                ! Avoiding a situation with 0^(-1)
+                if ((yCi * yva - yBi) /= 0) then
+
+                    ! First sublattice
+                    do i = 1, nConstituentSublattice(iSPI,1)
+                        if (i == iCi) then
+                            ! cation - Ci
+                            dgdc1(i) = dgdc1(i) + gex / yCi
+
+                            dgdc1(i) = dgdc1(i) + gex * chargeCi / q
+
+                            dgdc1(i) = dgdc1(i) + gex * iExponent * yva / (yCi * yva - yBi)
+
+                        else
+                            !&&&&&&&&&&&&&&&&&&&&&&&&&&&&&&&&&&&&&&&&&&&&&&&&&&&&&&&&&&&&&&&&
+                            ! Not yet tested
+                            ! If there are additional cations that are not i
+                            dgdc1(i) = dgdc1(i) + gex * dSublatticeCharge(iSPI,1,i) / q
+
+                        end if
+                    end do
+
+                    ! Second sublattice
+                    do i = 1, nConstituentSublattice(iSPI,2)
+                        if (cConstituentNameSUB(iSPI,2,i) == 'Va') then
+                            ! vacancy contributions
+                            dgdc2(i) = dgdc2(i) + gex / yva
+
+                            dgdc2(i) = dgdc2(i) + gex * iExponent * yCi / (yCi * yva - yBi)
+
+                        else if (i == iBi) then
+                            ! neutral contributions
+                            dgdc2(i) = dgdc2(i) + gex / yBi
+
+                            dgdc2(i) = dgdc2(i) + gex * iExponent * (-1) / (yCi * yva - yBi)
+
+                        end if
+                    end do
+                end if
+
+
+            ! Determine the mixing parameter type: L_Ci:Bj,Bk
+            else if ((iSUBIParamData(l,1) == 3) .AND. &
+                     (iSUBIParamData(l,2) == 1) .AND. &
+                     (iSUBIParamData(l,3) == 2)) then
+
+                ! Loop through constituents associated with this parameter:
+                do k = 2, n + 1
+                    ! Determine constituent and sublattice indices:
+                    c = MOD(iRegularParam(l,k), 10000)
+                    s = iRegularParam(l,k) - c
+                    s = s / 10000
+
+                    ! Store the first and second site fractions:
+                    if (k == iSUBIParamData(l,2) + 1) then
+                        ! cation - Ci
+                        yCi = dSiteFraction(iSPI,s,c)
+                        iCi = c
+                        chargeCi = dSublatticeCharge(iSPI,s,c)
+
+                    else if (k == iSUBIParamData(l,2) + 2) then
+                        ! nuetral - Bj
+                        yBi = dSiteFraction(iSPI,s,c)
+                        iBi = c
+                        ! Compute prefactor term:
+                        dPreFactor = dPreFactor * dSiteFraction(iSPI,s,c)
+
+                    else
+                        ! nuetral - Bk
+                        yBj = dSiteFraction(iSPI,s,c)
+                        iBj = c
+                        ! Compute prefactor term:
+                        dPreFactor = dPreFactor * dSiteFraction(iSPI,s,c)
+
+                    end if
+                end do
+
+                ! Multiply prefactor term by excess Gibbs energy parameter:
+                iExponent = iRegularParam(l,n+2)
+                ! Excess Gibbs energy equation for L_Ci:Bj,Bk case
+                gex = q * dPreFactor * dExcessGibbsParam(l) * (yCi*yBi - yBj)**(iExponent)
+                ! Total Excess Gibbs Energy
+                gexcess = gexcess + gex
+
+                ! Derived Excess Equations for Mixing Case 1: L_Ci:Aj,Dk
+                ! Chemical potential with respect to the first sublattice
+                do i = 1, nConstituentSublattice(iSPI,1)
+                    dgdc1(i) = dgdc1(i) + gex * dSublatticeCharge(iSPI,1,i) / q
+
+                end do
+
+                ! Avoiding a situation with 0^(-1)
+                if ((yBi - yBj) /= 0D0) then
+                    do i = 1, nConstituentSublattice(iSPI,2)
+                        if (i == iBi) then
+                            ! cation / anion
+                            dgdc2(i) = dgdc2(i) + gex / yBi
+
+                            dgdc2(i) = dgdc2(i) + gex * iExponent / (yBi - yBj)
+
+                        else if (i == iBj) then
+                            ! Dl - anion, vacancy or neutral
+                            dgdc2(i) = dgdc2(i) + gex / yBj
+
+                            dgdc2(i) = dgdc2(i) + gex * iExponent * (-1) / (yBi - yBj)
+
+                        end if
+                    end do
+                end if
+
+            ! Determine the mixing parameter type: L_Ci,Cj,Ck:Al
+            else if ((iSUBIParamData(l,1) == 4) .AND. &
+                     (iSUBIParamData(l,2) == 3) .AND. &
+                     (iSUBIParamData(l,5) == 1)) then
+
+                print*,"Mixing term 6 not yet implemented."
+
+            ! Determine the mixing parameter type: L_Ci:Aj,Dk,Dl
+            else if ((iSUBIParamData(l,1) == 4) .AND. &
+                     (iSUBIParamData(l,2) == 1) .AND. &
+                     (iSUBIParamData(l,6) == 1)) then
+
+                print*,"Mixing term 7 not yet implemented."
+
+            ! Determine the mixing parameter type: L_Ci,Cj,Ck:Va
+            else if ((iSUBIParamData(l,1) == 4) .AND. &
+                     (iSUBIParamData(l,2) == 3) .AND. &
+                     (iSUBIParamData(l,4) == 1)) then
+
+                ! Loop through constituents associated with this parameter:
+                do k = 2, n + 1
+                    ! Determine constituent and sublattice indices:
+                    c = MOD(iRegularParam(l,k), 10000)
+                    s = iRegularParam(l,k) - c
+                    s = s / 10000
+
+                    if (k == iSUBIParamData(l,2) - 1) then
+                        ! Cation - Ci
+                        yCi = dSiteFraction(iSPI,s,c)
+                        iCi = c
+                        chargeCi = dSublatticeCharge(iSPI,s,c)
+                        ! Compute prefactor term:
+                        dPreFactor = dPreFactor * dSiteFraction(iSPI,s,c)
+
+                    else if (k == iSUBIParamData(l,2)) then
+                        ! Cation - Cj
+                        yCj = dSiteFraction(iSPI,s,c)
+                        iCj = c
+                        chargeCj = dSublatticeCharge(iSPI,s,c)
+                        ! Compute prefactor term:
+                        dPreFactor = dPreFactor * dSiteFraction(iSPI,s,c)
+
+                    else if (k == iSUBIParamData(l,2) + 1) then
+                        ! Cation - Ck
+                        yCk = dSiteFraction(iSPI,s,c)
+                        iCk = c
+                        chargeCk = dSublatticeCharge(iSPI,s,c)
+                        ! Compute prefactor term:
+                        dPreFactor = dPreFactor * dSiteFraction(iSPI,s,c)
+
+                    else
+                        ! Vacancy
+                        yva = dSiteFraction(iSPI,s,c)
+                        ! Compute prefactor term:
+                        dPreFactor = dPreFactor * dSiteFraction(iSPI,s,c)**3
+
+                    end if
+                end do
+
+                f = (1D0 - yCi * yva - yCj * yva - yCk * yva)/3D0
+                ! Excess Gibbs energy equation for L_Ci,Cj,Ck:Va case
+                gex = q * dPreFactor * ((yCi * yva + f) + (yCj * yva + f) + (yCk * yva + f)) * dExcessGibbsParam(l)
+
+                ! Total Excess Gibbs Energy
+                gexcess = gexcess + gex
+
+                ! First sublattice
+                do i = 1, nConstituentSublattice(iSPI,1)
+                    ! Derivative with respect to Ci
+                    if (i == iCi) then
+                        dgdc1(i) = dgdc1(i) + gex / yCi
+
+                        dgdc1(i) = dgdc1(i) + gex * chargeCi / q
+
+                    ! Derivative with respect to Cj
+                    else if (i == iCj) then
+                        dgdc1(i) = dgdc1(i) + gex / yCj
+
+                        dgdc1(i) = dgdc1(i) + gex * chargeCj / q
+
+                    ! Derivative with respect to Ck
+                    else if (i == iCk) then
+                        dgdc1(i) = dgdc1(i) + gex / yCk
+
+                        dgdc1(i) = dgdc1(i) + gex * chargeCk / q
+
+                    else
+                        dgdc1(i) = dgdc1(i) + gex * dSublatticeCharge(iSPI,1,i) / q
+
+                    end if
+                end do
+
+                ! Second sublattice
+                do i = 1, nConstituentSublattice(iSPI,2)
+                    if (cConstituentNameSUB(iSPI,2,i) == 'Va') then
+                        ! vacancy contributions
+                        dgdc2(i) = dgdc2(i) + gex * 3 / yva
+
+                    end if
+                end do
+
+
+            ! Determine the mixing parameter type: L_Ci:Va,Bj,Bk
+            else if ((iSUBIParamData(l,1) == 4) .AND. &
+                     (iSUBIParamData(l,2) == 1) .AND. &
+                     (iSUBIParamData(l,3) == 2) .AND. &
+                     (iSUBIParamData(l,4) == 1)) then
+
+                print*,"Mixing term 9 not yet implemented."
+
+            ! Determine the mixing parameter type: L_Ci:Bj,Bk,Bl
+            else if ((iSUBIParamData(l,1) == 4) .AND. &
+                     (iSUBIParamData(l,2) == 1) .AND. &
+                     (iSUBIParamData(l,3) == 2) .AND. &
+                     (iSUBIParamData(l,4) == 1)) then
+
+                print*,"Mixing term 10 not yet implemented."
+
+
+
+            ! Begining of ternary mixing cases
+            ! Determine the mixing parameter type: L_Ci,Cj:Ak,Dl
+            else if ((iSUBIParamData(l,1) == 4) .AND. &
+                     (iSUBIParamData(l,2) == 2) .AND. &
+                     (iSUBIParamData(l,6) == 1)) then
+
+                ! Loop through constituents associated with this parameter:
+                do k = 2, n + 1
+                    ! Determine constituent and sublattice indices:
+                    c = MOD(iRegularParam(l,k), 10000)
+                    s = iRegularParam(l,k) - c
+                    s = s / 10000
+
+                    ! Compute prefactor term:
+                    dPreFactor = dPreFactor * dSiteFraction(iSPI,s,c)
+
+                    ! Store the first and second site fractions:
+                    if (k == iSUBIParamData(l,2)) then
+                        ! cation - Ci
+                        yCi = dSiteFraction(iSPI,s,c)
+                        iCi = c
+
+                    else if (k == iSUBIParamData(l,2) + 1) then
+                        ! cation - Cj
+                        yCj = dSiteFraction(iSPI,s,c)
+                        iCj = c
+
+                    else if (k == iSUBIParamData(l,2) + 2) then
+                        ! anion - Ak
+                        yAi = dSiteFraction(iSPI,s,c)
+                        iAi = c
+
+                    else
+                        ! Dl
+                        yDi = dSiteFraction(iSPI,s,c)
+                        iDi = c
+
+                    end if
+                end do
+
+                ! Multiply prefactor term by excess Gibbs energy parameter:
+                iExponent = iRegularParam(l,n+2)
+                ! Excess Gibbs energy equation for L_Ci,Cj:Ak,Dl case
+                ! Part 1 of equation:
+                if (((iExponent * 2) + 1) <= l) then
+                    gex = dPreFactor * dExcessGibbsParam((iExponent * 2) + 1) * (yCi - yCj)**(iExponent)
+                end if
+                ! Part 2 of equation:
+                if ((iExponent >= 1) .AND. &
+                   (iExponent * 2 <= l)) then
+                    gex = dPreFactor * dExcessGibbsParam(iExponent * 2) * (yAi - yDi)**(iExponent)
+
+                end if
+                ! Total Excess Gibbs Energy
+                gexcess = gexcess + gex
+
+                ! Avoiding a situation with 0^(-1)
+                if ((yCi - yCj) /= 0) then
+                    do i = 1, nConstituentSublattice(iSPI,1)
+                        ! Derivative with respect to Ci
+                        if (i == iCi) then
+
+                            dgdc1(i) = dgdc1(i) + gex / yCi
+
+                            if (((iExponent * 2) + 1) <= l) then
+                                dgdc1(i) = dgdc1(i) + gex * iExponent / (yCi - yCj)
+
+                            end if
+
+                        ! Derivative with respect to Cj
+                        else if (i == iCj) then
+
+                            dgdc1(i) = dgdc1(i) + gex / yCj
+
+                            if (((iExponent * 2) + 1) <= l) then
+                                dgdc1(i) = dgdc1(i) + gex * iExponent * (-1) / (yCi - yCj)
+
+                            end if
+                        end if
+                    end do
+                end if
+
+                ! Avoiding a situation with 0^(-1)
+                if ((yAi - yDi) /= 0) then
+
+                    ! Chemical potential with respect to the second sublattice
+                    do i = 1, nConstituentSublattice(iSPI,2)
+
+                        !! When Dl = Al or Bl - Cases untested... %%%%%%%%%%%%%%%%%%%%%%%%%%%%%%%%%%%%%%%%%%%%%%%%%%%%%%%%%%%%%%
+                        if (i == iAi) then
+                            ! anion - Ak
+                            dgdc2(i) = dgdc2(i) + gex / yAi
+
+                            if ((iExponent >= 1) .AND. &
+                                (iExponent * 2 <= l)) then
+                                dgdc2(i) = dgdc2(i) + gex * iExponent / (yAi - yDi)
+
+                            end if
+
+                        else if (i == iDi) then
+                            ! Dl
+                            dgdc2(i) = dgdc2(i) + gex / yDi
+
+                            if ((iExponent >= 1) .AND. &
+                                (iExponent * 2 <= l)) then
+                                dgdc2(i) = dgdc2(i) + gex * iExponent * (-1) / (yAi - yDi)
+
+                            end if
+                        end if
+                    end do
+                end if
+
+
+
+
+            !%%%%%%%%%%%%%%%%%%%%%%%%%%%%%%%%%%%%%%%%%%%%%%%%%%%%%%%%%%%%%%%%%%%%%%%%%%%%%
+            ! Not properly working...
+            ! Determine the mixing parameter type: L_Ci,Cj:Va,Bk
+            else if ((iSUBIParamData(l,1) == 4) .AND. &
+                     (iSUBIParamData(l,2) == 2) .AND. &
+                     (iSUBIParamData(l,3) == 1) .AND. &
+                     (iSUBIParamData(l,4) == 1)) then
+
+                ! Loop through constituents associated with this parameter:
+                do k = 2, n + 1
+                    ! Determine constituent and sublattice indices:
+                    c = MOD(iRegularParam(l,k), 10000)
+                    s = iRegularParam(l,k) - c
+                    s = s / 10000
+
+                    if (k == iSUBIParamData(l,2)) then
+                        ! Cation - Ci
+                        yCi = dSiteFraction(iSPI,s,c)
+                        iCi = c
+                        chargeCi = dSublatticeCharge(iSPI,s,c)
+                        ! Compute prefactor term:
+                        dPreFactor = dPreFactor * dSiteFraction(iSPI,s,c)
+
+                    else if (k == iSUBIParamData(l,2) + 1) then
+                        ! Cation - Cj
+                        yCj = dSiteFraction(iSPI,s,c)
+                        iCj = c
+                        chargeCj = dSublatticeCharge(iSPI,s,c)
+                        ! Compute prefactor term:
+                        dPreFactor = dPreFactor * dSiteFraction(iSPI,s,c)
+
+                    else if (k == iSUBIParamData(l,2) + 2) then
+                        ! Vacancy
+                        yva = dSiteFraction(iSPI,s,c)
+                        ! Compute prefactor term:
+                        dPreFactor = dPreFactor * dSiteFraction(iSPI,s,c)**2
+
+                    else
+                        ! Neutral - Bk
+                        yBi = dSiteFraction(iSPI,s,c)
+                        iBi = c
+                        ! Compute prefactor term:
+                        dPreFactor = dPreFactor * dSiteFraction(iSPI,s,c)
+
+                    end if
+                end do
+
+                f = (1D0 - yCi * yva - yCj * yva - yBi)/3D0
+                ! Excess Gibbs energy equation for L_Ci,Cj:Va,Bk case
+                gex = dPreFactor * ((yCi * yva + f) + (yCj * yva + f) + (yBi + f)) * dExcessGibbsParam(l)
+                ! Total Excess Gibbs Energy
+                gexcess = gexcess + gex
+
+                do i = 1, nConstituentSublattice(iSPI,1)
+
+                    ! Derivative with respect to Ci
+                    if (i == iCi) then
+                        dgdc1(i) = dgdc1(i) + gex / yCi
+
+                        !dgdc1(i) = dgdc1(i) + gex * chargeCi / q
+
+                        ! Derivative with respect to Cj
+                    else if (i == iCj) then
+                        dgdc1(i) = dgdc1(i) + gex / yCj
+
+                        !dgdc1(i) = dgdc1(i) + gex * chargeCj / q
+
+                    else
+                      !&&&&&&&&&&&&&&&&&&&&&&&&&&&&&&&&&&&&&&&&&&&&&&&&&&&&&&&&&&&&&&&&
+                      ! Not yet tested
+                      ! If there are additional cations that are not i or j
+                      !dgdc1(i) = dgdc1(i) + gex * dSublatticeCharge(iSPI,1,i) / q
+                    end if
+                end do
+
+                do i = 1, nConstituentSublattice(iSPI,2)
+
+                    ! Derivative with respect to Bk
+                    if (i == iBi) then
+                        dgdc2(i) = dgdc2(i) + gex / yBi
+
+                    ! Derivative with respect to Va
+                    else if (cConstituentNameSUB(iSPI,2,i) == 'Va') then
+                        dgdc2(i) = dgdc2(i) + gex * 2 / yva
+
+                    end if
+                end do
+
+            else
+                print *, 'Unrecognized excess mixing term in SUBI phase ', cSolnPhaseName(iSolnIndex)
+                INFOThermo = 36
+                return
+
+            end if
+
+            !print*,"gexcess:", (gexcess)*dIdealConstant * dTemperature
+            print*,"l",l
+            !print*,"gextest(l)",gextest(l)
+            !print*,"-------------------------"
+            !print*,""
+        end do LOOP_Param
+        !print*,"gextest(:)",gextest(:)*dIdealConstant * dTemperature
+        !print*,"Sum(gextest(:))",Sum(gextest)*dIdealConstant * dTemperature
+        !print*,"iSUBIParamData(l,2)",iSUBIParamData(l,2) - 1
+        !print*,"dSiteFraction(iSPI,s,c)",dSiteFraction(iSPI,s,c)
+
+
+        ! REFERENCE GIBBS ENERGY AND IDEAL MIXING
+        ! ---------------------------------------
+        gref = 0D0
+        do j = iFirst, iLast
+            ! Relative species index:
+            n = j - iFirst + 1
+
+            ! Store constituent indices:
+            l1 = iConstituentSublattice(iSPI,1,n)
+            l2 = iConstituentSublattice(iSPI,2,n)
+
+            if (cConstituentNameSUB(iSPI,2,l2) == 'Va') then
+                ! cation / vacancy
+                gref = gref + q * dSiteFraction(iSPI,1,l1) * dSiteFraction(iSPI,2,l2) * dStdGibbsEnergy(j)
+            else if (dSublatticeCharge(iSPI,2,l2) == 0D0) then
+                ! neutral
+                gref = gref + q * dSiteFraction(iSPI,2,l2) * dStdGibbsEnergy(j)
+            else
+                ! cation / anion
+                gref = gref + dSiteFraction(iSPI,1,l1) * dSiteFraction(iSPI,2,l2) * dStdGibbsEnergy(j)
+            end if
+        end do
+
+        gideal = 0D0
+        do i = 1, nConstituentSublattice(iSPI,1)
+            gideal = gideal + p * dSiteFraction(iSPI,1,i) * DLOG(dSiteFraction(iSPI,1,i))
+        end do
+
+        do i = 1, nConstituentSublattice(iSPI,2)
+            gideal = gideal + q * dSiteFraction(iSPI,2,i) * DLOG(dSiteFraction(iSPI,2,i))
+        end do
+
+        print*,"p",p,"   q",q
+        print*,"gexcess 02",gexcess*dIdealConstant * dTemperature
+        print*,"gref+gideal:", (gref+gideal)*dIdealConstant * dTemperature
+        print*,"gref+gideal+gexcess:", (gref+gideal+gexcess)*dIdealConstant * dTemperature
+        print*,""
+
+        ! For Sublattice Number 1
+        do i = 1, nConstituentSublattice(iSPI,1)
+            lc1 = dSublatticeCharge(iSPI,1,i)
+            ! Reference
+            do j = iFirst, iLast
+                ! Relative species index:
+                n = j - iFirst + 1
+                ! Store constituent indices:
+                l1 = iConstituentSublattice(iSPI,1,n)
+                l2 = iConstituentSublattice(iSPI,2,n)
+
+                if (cConstituentNameSUB(iSPI,2,l2) == 'Va') then
+                    ! cation / vacancy
+                    if (i == l1) dgdc1(i) = dgdc1(i) + q * dSiteFraction(iSPI,2,l2) * dStdGibbsEnergy(j)
+                    dgdc1(i) = dgdc1(i) + lc1 * dSiteFraction(iSPI,1,l1) * dSiteFraction(iSPI,2,l2) * dStdGibbsEnergy(j)
+                else if (dSublatticeCharge(iSPI,2,l2) == 0D0) then
+                    ! neutral
+                    dgdc1(i) = dgdc1(i) + lc1 * dSiteFraction(iSPI,2,l2) * dStdGibbsEnergy(j)
+                else
+                    ! cation / anion
+                    if (i == l1) dgdc1(i) = dgdc1(i) + dSiteFraction(iSPI,2,l2) * dStdGibbsEnergy(j)
+                end if
+
+            end do
+
+            ! Entropy
+            dgdc1(i) = dgdc1(i) + (1 + DLOG(dSiteFraction(iSPI,1,i))) * p
+            do j = 1, nConstituentSublattice(iSPI,1)
+                dgdc1(i) = dgdc1(i) + dSublatticeCharge(iSPI,1,i) * yva &
+                                    * dSiteFraction(iSPI,1,j)*DLOG(dSiteFraction(iSPI,1,j))
+            end do
+            do j = 1, nConstituentSublattice(iSPI,2)
+                dgdc1(i) = dgdc1(i) + dSublatticeCharge(iSPI,1,i) * dSiteFraction(iSPI,2,j) * DLOG(dSiteFraction(iSPI,2,j))
+            end do
+        end do
+
+        ! For Sublattice Number 2
+        do i = 1, nConstituentSublattice(iSPI,2)
+            do j = iFirst, iLast
+                ! Relative species index:
+                n = j - iFirst + 1
+
+                ! Store constituent indices:
+                l1 = iConstituentSublattice(iSPI,1,n)
+                l2 = iConstituentSublattice(iSPI,2,n)
+
+                if (cConstituentNameSUB(iSPI,2,l2) == 'Va') then
+                    ! cation / vacancy
+                    if (i == l2) dgdc2(i) = dgdc2(i) + q * dSiteFraction(iSPI,1,l1) * dStdGibbsEnergy(j)
+                else if (dSublatticeCharge(iSPI,2,l2) == 0D0) then
+                    ! neutral
+                    if (i == l2) dgdc2(i) = dgdc2(i) + q * dStdGibbsEnergy(j)
+                else
+                    ! cation / anion
+                    if (i == l2) dgdc2(i) = dgdc2(i) + dSiteFraction(iSPI,1,l1) * dStdGibbsEnergy(j)
+                end if
+            end do
+            ! Entropy
+            dgdc2(i) = dgdc2(i) + (1 + DLOG(dSiteFraction(iSPI,2,i))) * q
+            do j = 1, nConstituentSublattice(iSPI,1)
+                if (cConstituentNameSUB(iSPI,2,i) == 'Va') then
+                    ! cation / vacancy
+                    dgdc2(i) = dgdc2(i) + q * dSiteFraction(iSPI,1,j) * DLOG(dSiteFraction(iSPI,1,j))
+                else if (dSublatticeCharge(iSPI,2,j) == 0D0) then
+                    ! neutral
+                else
+                    ! cation / anion
+                    dgdc2(i) = dgdc2(i) + (-dSublatticeCharge(iSPI,2,i)) * dSiteFraction(iSPI,1,j) * DLOG(dSiteFraction(iSPI,1,j))
+                end if
+            end do
+        end do
+        print*,"After All"
+        print*,"dgdc1(:)",dgdc1(:)*dIdealConstant * dTemperature
+        print*,"dgdc2(:)",dgdc2(:)*dIdealConstant * dTemperature
+        print*,""
+        ! Compute the chemical potential for each phase component assuming ideal mixing:
+        LOOP_Ideal: do i = iFirst, iLast
+            ! Relative species index:
+            m = i - iFirst + 1
+            k1 = iConstituentSublattice(iSPI,1,m)
+            k2 = iConstituentSublattice(iSPI,2,m)
+
+            kc1 = 1D0
+            ! cation / vacancy
+            if (cConstituentNameSUB(iSPI,2,k2) == 'Va') then
+                kc2 = 1D0
+                natom = 1D0 / dMol + dMolDerivatives(m) * dMolAtoms
+            ! neutral
+            else if (dSublatticeCharge(iSPI,2,k2) == 0D0) then
+                kc2 = 1D0
+                natom = 1D0 / dMol + dMolDerivatives(m) * dMolAtoms
+            ! cation / anion
+            else
+                if (k1 > 0) kc1 = dSublatticeCharge(iSPI,1,k1)
+                kc2 = -dSublatticeCharge(iSPI,2,k2)
+                natom = (kc1 + kc2) / dMol + dMolDerivatives(m) * dMolAtoms
+            end if
+
+            dChemicalPotential(i) = (gref + gideal + gexcess) * natom
+
+            do j = 1, nConstituentSublattice(iSPI,1)
+                ! cation / (anion or vacancy)
+                if (k1 > 0) then
+                    dydn = -kc2 * dSiteFraction(iSPI,1,j) / dSub1Total
+                    if (j == k1) dydn = dydn + kc2 / dSub1Total
+                    dChemicalPotential(i) = dChemicalPotential(i) + dydn * dgdc1(j) * dMolAtoms / dMol
+                end if
+            end do
+
+            do j = 1, nConstituentSublattice(iSPI,2)
+                dydn = -kc1 * dSiteFraction(iSPI,2,j) / dSub2Total
+                if (j == k2) dydn = dydn + kc1 / dSub2Total
+                dChemicalPotential(i) = dChemicalPotential(i) + dydn * dgdc2(j) * dMolAtoms / dMol
+            end do
+        end do LOOP_Ideal
+
+        deallocate(dgdc1,dgdc2)
+        deallocate(dMolDerivatives)
+    end if IF_SUBL
+
+    return
+
+end subroutine CompExcessGibbsEnergySUBI