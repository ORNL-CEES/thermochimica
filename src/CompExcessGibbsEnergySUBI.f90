
    !-------------------------------------------------------------------------------------------------------------
    !
    !> \file    CompExcessGibbsEnergySUBI.f90
    !> \brief   Compute the partial molar excess Gibbs energy of mixing of solution phase constituents in a
    !!          SUBI solution phase.
    !> \author  M.H.A. Piro
    !> \date    January 19, 2021
    !> \sa      CompExcessGibbsEnergy.f90
    !> \sa      CompExcessGibbsEnergyRKMP.f90
    !> \sa      CompExcessGibbsEnergyQKTO.f90
    !
    !
    ! Revisions:
    ! ==========
    !
    !   Date            Programmer      Description of change
    !   ----            ----------      ---------------------
    !   01/19/2021      M. Poschmann     Original code
    !
    !
    ! Purpose:
    ! ========
    !
    !> \details The purpose of this subroutine is to compute the partial molar excess Gibbs energy of mixing
    !! (dPartialExcessGibbs) of all constituents in a non-ideal solution phase designated as 'SUBI'
    !! (Ionic Liquid Model).
    !!
    !
    ! Pertinent variables:
    ! ====================
    !
    !> \param[in] iSolnIndex    Absolute index of a solution phase
    !
    ! nSpeciesPhase             An integec vector representing the last index of a species in a particular
    !                            solution phase
    ! nParamPhase               An integer vector representing the number of parameters for a particular phase.
    ! nSublattice               An integer scalar representing the number of sublattices associated with this
    !                            particular phase (used for convenience).
    ! nSublatticePhase          An integer vector representing the number of sublattices for each charged phase.
    ! iSPI           An integer scalar representing the relative index of the charged phase.
    ! iParam                    An integer scalar representing the index number of a parameter.
    ! iPhaseSublattice          An integer vector representing the relative index of a charged phase corresponding
    !                            to each solution phase in the system.  Thus, it is equal to zero for a phase
    !                            that does not contain any sublattices.
    ! iRegularParam             An integer matrix representing the relative indices of species mixing for a
    !                            particular parmater.
    ! iFirst             An integer scalar representing the absolute index of the first species in a phase.
    ! iLast              An integer scalar representing the absolute index of the last species in a phase.
    ! dChemicalPotential        A double real vector representing the chemical potential for every species in the
    !                            system.
    ! dMolFraction              A double real vector representing hte mole fraction of all species in the system.
    ! dSiteFraction             A double real array representing the site fraction of each constituent on each
    !                            sublattice.  The first dimension corresponds to the charged phase index, the
    !                            second dimension corresponds to the sublattice index and the third dimension
    !                            corresponds to the constituent index.
    ! dExcessGibbsParam         A double real vector representing the molar excess Gibbs energy of mixing for
    !                            each subsystem.
    ! dPartialExcessGibbs       Partial molar excess Gibbs energy of mixing of species.
    ! dMolFraction              Current estimated mole fraction.
    ! cSolnPhaseType            A character vector representing the solution phase type.
    ! iConstituentSublattice    An integer array representing the constituent index for a particular sublattice
    !                            phase.  The first dimension refers to the relative phase index for charged phases,
    !                            the second dimension represents the sublattice index and the third dimension
    !                            corresponds to the relative component index (not absolute).
    ! iFirstParam               An integer scalar representing the constituent index of the first constituent
    !                            that is being mixed for a mixing parameter.
    ! iSeconParam               An integer scalar representing the constituent index of the second constituent
    !                            that is being mixed for a mixing parameter.
    ! iSubParam                 An integer scalar representing the sublattice index corresponding to the mixing
    !                            parameter.
    !
    !-------------------------------------------------------------------------------------------------------------


subroutine CompExcessGibbsEnergySUBI(iSolnIndex)

    USE ModuleThermo
    USE ModuleThermoIO
    USE ModuleGEMSolver

    implicit none

    integer :: i, j, l, k1, l1, k2, l2, m, n, c, d, k, s
    integer :: iCi, iCj, iCk, iBi, iBj, iBk, iAi, iAj, iDi, iDj
    integer :: iSolnIndex, nSublattice, iSPI, iExponent
    integer :: iFirst, iLast
    real(8) :: dSub1Total, dSub2Total, dydn, dTemp1, dTemp2
    real(8) :: dSum, p, q, kc1, kc2, lc1, lc2, cc1, gref, gideal, gexcess, natom, yva, dMol, dMolAtoms, dTest
    real(8), dimension(:), allocatable :: dgdc1, dgdc2, dMolDerivatives
<<<<<<< HEAD
    real(8) :: dPreFactor, v, f, chargeCi, chargeCj, chargeCk
    real(8) :: yCi, yCj, yCk, yAi, yAj, yBi, yBj, yBk, yDi, yDj, gex
=======
    real(8) :: dPreFactor, f, v, chargeCi, chargeCj, chargeCk
    real(8) :: yCi, yCj, yCk, yAi, yAj, yBi, yBj, yDi, gex
>>>>>>> da5a475b

 ! print*,""
 ! print*,""
 ! print*,"                          CompExcessGibbsEnergySUBI.f90"
 ! print*,""
 ! print*,""

    ! Only proceed if the correct phase type is selected:
    IF_SUBL: if (cSolnPhaseType(iSolnIndex) == 'SUBI') then

        ! Define temporary variables for sake of convenience:
        iSPI = iPhaseSublattice(iSolnIndex)
        nSublattice     = nSublatticePhase(iSPI)
        iFirst          = nSpeciesPhase(iSolnIndex-1) + 1
        iLast           = nSpeciesPhase(iSolnIndex)

        if (allocated(dgdc1)) deallocate(dgdc1)
        if (allocated(dgdc2)) deallocate(dgdc2)
        if (allocated(dMolDerivatives)) deallocate(dMolDerivatives)
        allocate(dgdc1(nConstituentSublattice(iSPI,1)),dgdc2(nConstituentSublattice(iSPI,2)))
        allocate(dMolDerivatives(iLast - iFirst + 1))

        ! Initialize variables:
        dSiteFraction(iSPI,1:nSublattice,1:nMaxConstituentSys) = 0D0
        dChemicalPotential(iFirst:iLast)                       = 0D0
        dPartialExcessGibbs(iFirst:iLast)                      = 0D0
        dgdc1                                                  = 0D0
        dgdc2                                                  = 0D0
        dMolDerivatives                                        = 0D0

        ! Compute site fractions on first sublattice:
        do i = iFirst, iLast
            ! Relative component index:
            m = i - iFirst + 1
            c = iConstituentSublattice(iSPI,1,m)
            d = iConstituentSublattice(iSPI,2,m)

            if (cConstituentNameSUB(iSPI,2,d) == 'Va') then
                lc2 = 1D0
            else
                lc2 = -dSublatticeCharge(iSPI,2,d)
            end if
            if (c > 0) then
                dSiteFraction(iSPI,1,c) = dSiteFraction(iSPI,1,c) + dMolFraction(i) * lc2
            end if
        end do

        ! Correct first site fraction
        dSub1Total = 0D0
        do i = 1, nConstituentSublattice(iSPI,1)
            dSub1Total = dSub1Total + dSiteFraction(iSPI,1,i)
        end do
        ! print*,"dSub1Total",dSub1Total
        do i = 1, nConstituentSublattice(iSPI,1)
            dSiteFraction(iSPI,1,i) = dSiteFraction(iSPI,1,i) / dSub1Total
        end do

        ! print*,"cConstituentNameSUB(iSPI,1,i):   ",cConstituentNameSUB(iSPI,1,:)
        ! print*,"dSiteFraction(iSPI,1,:):   ",dSiteFraction(iSPI,1,:)
        !dSiteFraction(iSPI,1,1) = 0.5013D0
        !dSiteFraction(iSPI,1,2) = 0.4987D0

        ! Compute Q
        q = 0D0
        do i = 1, nConstituentSublattice(iSPI,1)
            q = q + dSublatticeCharge(iSPI,1,i) * dSiteFraction(iSPI,1,i)
        end do

        ! Compute site fractions on second sublattice:
        do i = iFirst, iLast
            ! Relative component index:
            m = i - iFirst + 1
            c = iConstituentSublattice(iSPI,2,m)
            if (cConstituentNameSUB(iSPI,2,c) == 'Va') then
                ! Vacancy gets scaled by Q
                d = iConstituentSublattice(iSPI,1,m)
                dSiteFraction(iSPI,2,c) = dSiteFraction(iSPI,2,c) + dMolFraction(i) * dSublatticeCharge(iSPI,1,d) / q
            else if (dSublatticeCharge(iSPI,2,c) == 0D0) then
                ! Neutral counts as 1
                dSiteFraction(iSPI,2,c) = dSiteFraction(iSPI,2,c) + dMolFraction(i)
            else
                d = iConstituentSublattice(iSPI,1,m)
                dSiteFraction(iSPI,2,c) = dSiteFraction(iSPI,2,c) + dMolFraction(i) * dSublatticeCharge(iSPI,1,d)
            end if
        end do

        ! Correct second site fraction
        dSub2Total = 0D0
        yva = 0D0
        do i = 1, nConstituentSublattice(iSPI,2)
            dSub2Total = dSub2Total + dSiteFraction(iSPI,2,i)
        end do
        ! print*,"dSub2Total",dSub2Total
        do i = 1, nConstituentSublattice(iSPI,2)
            dSiteFraction(iSPI,2,i) = dSiteFraction(iSPI,2,i) / dSub2Total
            ! find site fraction of vacancies
            if (cConstituentNameSUB(iSPI,2,i) == 'Va') yva = dSiteFraction(iSPI,2,i)
        end do

        ! print*,"cConstituentNameSUB(iSPI,2,i):   ",cConstituentNameSUB(iSPI,2,:)
        ! print*,"dSiteFraction(iSPI,2,:):   ",dSiteFraction(iSPI,2,:)
        !dSiteFraction(iSPI,2,1) = 0.40820D0
        !dSiteFraction(iSPI,2,2) = 0.58966D0
        !dSiteFraction(iSPI,2,3) = 4.8623D-12
        !dSiteFraction(iSPI,2,4) = 2.1448D-3

        ! Compute P
        p = 0D0
        do i = 1, nConstituentSublattice(iSPI,2)
            if (cConstituentNameSUB(iSPI,2,i) == 'Va') then
                ! Use Q as charge if this constituent is vacancy
                p = p + q * dSiteFraction(iSPI,2,i)
            else
                p = p - dSublatticeCharge(iSPI,2,i) * dSiteFraction(iSPI,2,i)
            end if
        end do

        ! Compute number of moles and its derivatives
        dMol = (p + (q * (1D0 - yva)))
        ! print*,"dMol",dMol
        do j = iFirst, iLast

            dTemp1 = 0D0
            dTemp2 = 0D0

            ! Relative species index:
            n = j - iFirst + 1

            ! Store constituent indices:
            l1 = iConstituentSublattice(iSPI,1,n)
            l2 = iConstituentSublattice(iSPI,2,n)

            ! Allocating the correct constituent charges
            lc1 = 1D0
            if (l1 > 0) lc1 = dSublatticeCharge(iSPI,1,l1)
            if ((cConstituentNameSUB(iSPI,2,l2) == 'Va') .OR. &
                (dSublatticeCharge(iSPI,2,l2) == 0D0)) then
                lc2 = 1D0
            else
                lc2 = -dSublatticeCharge(iSPI,2,l2)
            end if

            if (cConstituentNameSUB(iSPI,2,l2) == 'Va') then
                ! cation / vacancy
                dMolDerivatives(n) = (q-lc1)*(1D0+(p-q*yva)*yva/q)/(dSub1Total*dMol**2)
                dMolDerivatives(n) = dMolDerivatives(n) + (p-q*yva)*lc1/(dSub2Total*q*dMol**2)
            else if (dSublatticeCharge(iSPI,2,l2) == 0D0) then
                ! neutral
                dMolDerivatives(n) = (p-q*yva)/(dSub2Total*dMol**2)
            else
                ! cation / anion
                dMolDerivatives(n) = (q-lc1)*(1D0+(p-q*yva)*yva/q)*lc2/(dSub1Total*dMol**2)
                dMolDerivatives(n) = dMolDerivatives(n) + (p-q*yva-lc2)*lc1/(dSub2Total*dMol**2)
            end if
        end do
        ! print*,""
        ! print*,"dMolDerivatives(:)",dMolDerivatives(:)
        ! print*,""

        ! Correct the mole fractions of phase components by the site fractions of the constituents
        dSum = 0D0
        LOOP_CorrectX: do i = iFirst, iLast
            dMolFraction(i) = 1D0
            m = i - iFirst + 1

            c = iConstituentSublattice(iSPI,2,m)
            d = iConstituentSublattice(iSPI,1,m)

            if ((cConstituentNameSUB(iSPI,2,c) == 'Va') .OR. &
                (dSublatticeCharge(iSPI,2,c) == 0D0)) then
                if (d > 0) dMolFraction(i) = dMolFraction(i) * dSiteFraction(iSPI,1,d)

                if (c > 0) dMolFraction(i) = dMolFraction(i) * dSiteFraction(iSPI,2,c)

            else
                if (d > 0) dMolFraction(i) = dMolFraction(i) * dSiteFraction(iSPI,1,d) / dSublatticeCharge(iSPI,1,d)

                if (c > 0) dMolFraction(i) = dMolFraction(i) * dSiteFraction(iSPI,2,c)

            end if
            dSum = dSum + dMolFraction(i)
            ! print*,"dSum",dSum
        end do LOOP_CorrectX

        ! Normalize mole fractions and compute number of mole atoms per mole (yes that makes sense, don't think about it)
        dMolAtoms = 0D0
        do i = iFirst, iLast

            dMolFraction(i)  = dMolFraction(i) / dSum

            m = i - iFirst + 1
            d = iConstituentSublattice(iSPI,1,m)
            c = iConstituentSublattice(iSPI,2,m)
            if ((cConstituentNameSUB(iSPI,2,c) == 'Va') .OR. &
                (dSublatticeCharge(iSPI,2,c) == 0D0)) then
                dMolAtoms = dMolAtoms + dMolFraction(i)
            else
                dMolAtoms = dMolAtoms + dMolFraction(i) * (dSublatticeCharge(iSPI,1,d) - dSublatticeCharge(iSPI,2,c))
            end if
        end do

        ! print*,""
        ! print*,"dMolFraction(:):   ",dMolFraction(:)
        ! print*,""

        dStoichSublattice(iSPI,1) = p
        dStoichSublattice(iSPI,2) = q

        !---------------------------------------------------------------
        !             EXCESS TERMS - With Derived Excess Terms
        ! --------------------------------------------------------------
        gexcess = 0D0
        ! Loop through parameters:
        LOOP_Param: do l = nParamPhase(iSolnIndex-1) + 1, nParamPhase(iSolnIndex)
            ! Return control to the parent subroutine if there aren't any interaction parameters for this phase:
            if (nParamPhase(iSolnIndex) - nParamPhase(iSolnIndex-1) == 0) exit LOOP_Param

            ! Reinitialize temporary variable:
            dPreFactor = 1D0

            f = 0D0
            v = 0D0

            chargeCi = 0D0
            chargeCj = 0D0
            chargeCk = 0D0

            iAi = 0
            iAj = 0
            iBi = 0
            iBj = 0
            iBk = 0
            iCi = 0
            iCj = 0
            iCk = 0
            iDi = 0
            iDj = 0

            yCi = 0D0
            yCj = 0D0
            yCk = 0D0
            yAi = 0D0
            yAj = 0D0
            yBi = 0D0
            yBj = 0D0
            yBk = 0D0
            yDi = 0D0
            yDj = 0D0

            gex = 0D0

            ! Store the number of constituents involved in this parameter:
            n = iRegularParam(l,1)

            ! Case 1: Determine the mixing parameter type: L_Ci,Cj:Ak
            if (iSUBIMixType(l) == 1) then

                ! Loop through constituents associated with this parameter:
                do k = 2, n + 1
                    ! Determine constituent and sublattice indices:
                    c = MOD(iRegularParam(l,k), 10000)
                    s = iRegularParam(l,k) - c
                    s = s / 10000

                    ! Compute prefactor term:
                    dPreFactor = dPreFactor * dSiteFraction(iSPI,s,c)

                    ! Store the first and second site fractions:
                    if (k == 2) then
                        ! cation - Ci
                        yCi = dSiteFraction(iSPI,s,c)
                        iCi = c
                        chargeCi = dSublatticeCharge(iSPI,s,c)

                    else if (k == 3) then
                        ! cation - Cj
                        yCj = dSiteFraction(iSPI,s,c)
                        iCj = c
                        chargeCj = dSublatticeCharge(iSPI,s,c)

                    else if (k == 4) then
                        ! anion - Ak
                        yAi =  dSiteFraction(iSPI,s,c)
                        iAi = c

                    end if
                end do

                ! Multiply prefactor term by excess Gibbs energy parameter:
                iExponent = iRegularParam(l,n+2)
                ! Excess Gibbs energy equation for L_Ci,Cj:Ak case
                gex = dPreFactor * dExcessGibbsParam(l) * (yCi - yCj)**(iExponent)
                ! Total Excess Gibbs Energy
                gexcess = gexcess + gex

                ! Avoiding a situation with 0^(-1)
                if ((yCi - yCj) /= 0) then

                    ! First sublattice - Cation:vacancy contributions
                    do i = 1, nConstituentSublattice(iSPI,1)

                        ! Derivative with respect to Ci
                        if (i == iCi) then
                            dgdc1(i) = dgdc1(i) + gex / yCi

                            dgdc1(i) = dgdc1(i) + gex * iExponent / (yCi - yCj)

                        ! Derivative with respect to Cj
                        else if (i == iCj) then
                            dgdc1(i) = dgdc1(i) + gex / yCj

                            dgdc1(i) = dgdc1(i) + gex * iExponent * (-1) / (yCi - yCj)

                        end if
                    end do
                end if

                ! Second sublattice - Cation:vacancy contributions
                do i = 1, nConstituentSublattice(iSPI,2)
                    if (i == iAi) then
                        dgdc2(i) = dgdc2(i) + gex / yAi

                    end if
                end do

<<<<<<< HEAD
            ! Case 2: Determine the mixing parameter type: L_Ci:Aj,Dk
            else if (iSUBIMixType(l) == 2) then
=======
            ! Determine the mixing parameter type: L_Ci:Aj,Dk
            else if ((iSUBIParamData(l,1) == 3) .AND. &
                     (iSUBIParamData(l,2) == 1) .AND. &
                     (iSUBIParamData(l,6) == 1)) then
>>>>>>> da5a475b

                ! Loop through constituents associated with this parameter:
                do k = 2, n + 1
                    ! Determine constituent and sublattice indices:
                    c = MOD(iRegularParam(l,k), 10000)
                    s = iRegularParam(l,k) - c
                    s = s / 10000

                    ! Compute prefactor term:
                    dPreFactor = dPreFactor * dSiteFraction(iSPI,s,c)

                    ! Establishing the site fractions for the L_Ci:Aj,Dk cases
                    if (k == 2) then
                        ! cation - Ci
                        yCi = dSiteFraction(iSPI,s,c)
                        iCi = c

                    else if (k == 3) then
                        ! anion - Aj
                        yAi = dSiteFraction(iSPI,s,c)
                        iAi = c

                    else if (k == 4) then
                        ! Dl - anion, vacancy or neutral
                        yDi = dSiteFraction(iSPI,s,c)
                        iDi = c

                    end if
                end do

                ! Multiply prefactor term by excess Gibbs energy parameter:
                iExponent = iRegularParam(l,n+2)
                ! Excess Gibbs energy equation for L_Ci:Aj,Dk case
                gex =  dPreFactor * dExcessGibbsParam(l) * (yAi - yDi)**(iExponent)
                ! Total Excess Gibbs
                gexcess = gexcess + gex

                ! Derived Excess Equations for Mixing Case 1: L_Ci:Aj,Dk
                ! Chemical potential with respect to the first sublattice
                do i = 1, nConstituentSublattice(iSPI,1)
                    if (i == iCi) then
                        dgdc1(i) = dgdc1(i) + gex / yCi

                    end if
                end do

                ! Avoiding a situation with 0^(-1)
                if ((yAi - yDi) /= 0D0) then
                    ! Chemical potential with respect to the second sublattice
                    do i = 1, nConstituentSublattice(iSPI,2)
                        if (i == iAi) then
                            ! cation / anion
                            dgdc2(i) = dgdc2(i) + gex / yAi

                            dgdc2(i) = dgdc2(i) + gex * iExponent / (yAi - yDi)

                        else if (i == iDi) then
                            ! Dl - anion, vacancy or neutral
                            dgdc2(i) = dgdc2(i) + gex / yDi

                            dgdc2(i) = dgdc2(i) + gex * iExponent * (-1) / (yAi - yDi)

                        end if
                    end do
                end if

<<<<<<< HEAD
            ! Case 3: Determine the mixing parameter type: L_Ci,Cj:Va
            else if (iSUBIMixType(l) == 3) then
=======
            ! Determine the mixing parameter type: L_Ci,Cj:Va
            else if ((iSUBIParamData(l,1) == 3) .AND. &
                     (iSUBIParamData(l,2) == 2) .AND. &
                     (iSUBIParamData(l,4) == 1)) then
>>>>>>> da5a475b

                ! Loop through constituents associated with this parameter:
                do k = 2, n + 1
                    ! Determine constituent and sublattice indices:
                    c = MOD(iRegularParam(l,k), 10000)
                    s = iRegularParam(l,k) - c
                    s = s / 10000

                    ! Store the first and second site fractions:
                    if (k == 2) then
                        ! cation - Ci
                        yCi = dSiteFraction(iSPI,s,c)
                        iCi = c
                        chargeCi = dSublatticeCharge(iSPI,s,c)
                        ! Compute prefactor term:
                        dPreFactor = dPreFactor * dSiteFraction(iSPI,s,c)

                    else if (k == 3) then
                        ! cation - Cj
                        yCj = dSiteFraction(iSPI,s,c)
                        iCj = c
                        chargeCj = dSublatticeCharge(iSPI,s,c)
                        ! Compute prefactor term:
                        dPreFactor = dPreFactor * dSiteFraction(iSPI,s,c)

                    else if (k == 4) then
                        ! Vacancy
                        yva = dSiteFraction(iSPI,s,c)
                        ! Compute prefactor term:
                        dPreFactor = dPreFactor * dSiteFraction(iSPI,s,c)**2

                    end if
                end do

                ! Multiply prefactor term by excess Gibbs energy parameter:
                iExponent = iRegularParam(l,n+2)
                ! Excess Gibbs energy equation for L_Ci,Cj:Va case
                gex = q * dPreFactor * dExcessGibbsParam(l) * (yCi - yCj)**(iExponent)
                ! Total Excess Gibbs Energy
                gexcess = gexcess + gex

                ! Derived Excess Equations for Mixing Case 2: L_Ci,Cj:Va
                ! Avoiding a situation with 0^(-1)
                if ((yCi - yCj) /= 0) then
                    ! Chemical potential with respect to the first sublattice
                    do i = 1, nConstituentSublattice(iSPI,1)

                        ! Derivative with respect to Ci
                        if (i == iCi) then
                            dgdc1(i) = dgdc1(i) + gex / yCi

                            dgdc1(i) = dgdc1(i) + gex * chargeCi / q

                            dgdc1(i) = dgdc1(i) + gex * iExponent / (yCi - yCj)

                        ! Derivative with respect to Cj
                        else if (i == iCj) then
                            dgdc1(i) = dgdc1(i) + gex / yCj

                            dgdc1(i) = dgdc1(i) + gex * chargeCj / q

                            dgdc1(i) = dgdc1(i) + gex * iExponent * (-1) / (yCi - yCj)

                       else
                            !&&&&&&&&&&&&&&&&&&&&&&&&&&&&&&&&&&&&&&&&&&&&&&&&&&&&&&&&&&&&&&&&
                            ! Not yet tested
                            ! If there are additional cations that are not i or j
                            dgdc1(i) = dgdc1(i) + gex * dSublatticeCharge(iSPI,1,i) / q

                        end if
                    end do
                end if

                ! Second sublattice - Cation:vacancy contributions
                do i = 1, nConstituentSublattice(iSPI,2)
                    if (cConstituentNameSUB(iSPI,2,i) == 'Va') then
                        dgdc2(i) = dgdc2(i) + 2 * gex / yva

                    end if
                end do

<<<<<<< HEAD
            ! Case 4: Determine the mixing parameter type: L_Ci:Va,Bj
            else if (iSUBIMixType(l) == 4) then
=======
            ! Determine the mixing parameter type: L_Ci:Va,Bj
            else if ((iSUBIParamData(l,1) == 3) .AND. &
                     (iSUBIParamData(l,2) == 1) .AND. &
                     (iSUBIParamData(l,3) == 1) .AND. &
                     (iSUBIParamData(l,4) == 1)) then
>>>>>>> da5a475b

                ! Loop through constituents associated with this parameter:
                do k = 2, n + 1
                    ! Determine constituent and sublattice indices:
                    c = MOD(iRegularParam(l,k), 10000)
                    s = iRegularParam(l,k) - c
                    s = s / 10000

                    ! Compute prefactor term:
                    dPreFactor = dPreFactor * dSiteFraction(iSPI,s,c)

                    ! Store the first and second site fractions:
                    if (k == 2) then
                        ! cation - Ci
                        yCi = dSiteFraction(iSPI,s,c)
                        iCi = c
                        chargeCi = dSublatticeCharge(iSPI,s,c)

                    else if (k == 3) then
                        ! vacancy - Va
                        yva = dSiteFraction(iSPI,s,c)

                    else if (k == 4) then
                        ! nuetral - Bj
                        yBi = dSiteFraction(iSPI,s,c)
                        iBi = c

                    end if
                end do

                ! Multiply prefactor term by excess Gibbs energy parameter:
                iExponent = iRegularParam(l,n+2)
                ! Excess Gibbs energy equation for L_Ci:Va,Bj case
                gex = q * dPreFactor * dExcessGibbsParam(l) * (yCi * yva - yBi)**(iExponent)
                ! Total Excess Gibbs Energy
                gexcess = gexcess + gex

                ! Avoiding a situation with 0^(-1)
                if ((yCi * yva - yBi) /= 0) then

                    ! First sublattice
                    do i = 1, nConstituentSublattice(iSPI,1)
                        if (i == iCi) then
                            ! cation - Ci
                            dgdc1(i) = dgdc1(i) + gex / yCi

                            dgdc1(i) = dgdc1(i) + gex * chargeCi / q

                            dgdc1(i) = dgdc1(i) + gex * iExponent * yva / (yCi * yva - yBi)

                        else
                            !&&&&&&&&&&&&&&&&&&&&&&&&&&&&&&&&&&&&&&&&&&&&&&&&&&&&&&&&&&&&&&&&
                            ! Not yet tested
                            ! If there are additional cations that are not i
                            dgdc1(i) = dgdc1(i) + gex * dSublatticeCharge(iSPI,1,i) / q

                        end if
                    end do

                    ! Second sublattice
                    do i = 1, nConstituentSublattice(iSPI,2)
                        if (cConstituentNameSUB(iSPI,2,i) == 'Va') then
                            ! vacancy contributions
                            dgdc2(i) = dgdc2(i) + gex / yva

                            dgdc2(i) = dgdc2(i) + gex * iExponent * yCi / (yCi * yva - yBi)

                        else if (i == iBi) then
                            ! neutral contributions
                            dgdc2(i) = dgdc2(i) + gex / yBi

                            dgdc2(i) = dgdc2(i) + gex * iExponent * (-1) / (yCi * yva - yBi)

                        end if
                    end do
                end if

<<<<<<< HEAD
            ! Begining of ternary mixing cases
            ! Case 5: Determine the mixing parameter type: L_Ci:Bj,Bk
            else if (iSUBIMixType(l) == 5) then
=======
            ! Determine the mixing parameter type: L_Ci:Bj,Bk
            else if ((iSUBIParamData(l,1) == 3) .AND. &
                     (iSUBIParamData(l,2) == 1) .AND. &
                     (iSUBIParamData(l,3) == 2)) then
>>>>>>> da5a475b

                ! Loop through constituents associated with this parameter:
                do k = 2, n + 1
                    ! Determine constituent and sublattice indices:
                    c = MOD(iRegularParam(l,k), 10000)
                    s = iRegularParam(l,k) - c
                    s = s / 10000

                    ! Store the first and second site fractions:
                    if (k == 2) then
                        ! cation - Ci
                        yCi = dSiteFraction(iSPI,s,c)
                        iCi = c
                        chargeCi = dSublatticeCharge(iSPI,s,c)

                    else if (k == 3) then
                        ! nuetral - Bj
                        yBi = dSiteFraction(iSPI,s,c)
                        iBi = c
                        ! Compute prefactor term:
                        dPreFactor = dPreFactor * dSiteFraction(iSPI,s,c)

                    else if (k == 4) then
                        ! nuetral - Bk
                        yBj = dSiteFraction(iSPI,s,c)
                        iBj = c
                        ! Compute prefactor term:
                        dPreFactor = dPreFactor * dSiteFraction(iSPI,s,c)

                    end if
                end do

                ! Multiply prefactor term by excess Gibbs energy parameter:
                iExponent = iRegularParam(l,n+2)
                ! Excess Gibbs energy equation for L_Ci:Bj,Bk case
                gex = q * dPreFactor * dExcessGibbsParam(l) * (yCi*yBi - yBj)**(iExponent)
                ! Total Excess Gibbs Energy
                gexcess = gexcess + gex

                ! Derived Excess Equations for Mixing Case 1: L_Ci:Aj,Dk
                ! Chemical potential with respect to the first sublattice
                do i = 1, nConstituentSublattice(iSPI,1)
                    dgdc1(i) = dgdc1(i) + gex * dSublatticeCharge(iSPI,1,i) / q

                end do

                ! Avoiding a situation with 0^(-1)
                if ((yBi - yBj) /= 0D0) then
                    do i = 1, nConstituentSublattice(iSPI,2)
                        if (i == iBi) then
                            ! cation / anion
                            dgdc2(i) = dgdc2(i) + gex / yBi

                            dgdc2(i) = dgdc2(i) + gex * iExponent / (yBi - yBj)

                        else if (i == iBj) then
                            ! Dl - anion, vacancy or neutral
                            dgdc2(i) = dgdc2(i) + gex / yBj

                            dgdc2(i) = dgdc2(i) + gex * iExponent * (-1) / (yBi - yBj)

                        end if
                    end do
                end if

            ! Case 6: Determine the mixing parameter type: L_Ci,Cj,Ck:Al
            else if (iSUBIMixType(l) == 6) then
                ! Loop through constituents associated with this parameter:
                do k = 2, n + 1
                    ! Determine constituent and sublattice indices:
                    c = MOD(iRegularParam(l,k), 10000)
                    s = iRegularParam(l,k) - c
                    s = s / 10000

                    ! Compute prefactor term:
                    dPreFactor = dPreFactor * dSiteFraction(iSPI,s,c)

                    if (k == 2) then
                        ! Cation - Ci
                        yCi = dSiteFraction(iSPI,s,c)
                        iCi = c
                    else if (k == 3) then
                        ! Cation - Cj
                        yCj = dSiteFraction(iSPI,s,c)
                        iCj = c
                    else if (k == 4) then
                        ! Cation - Ck
                        yCk = dSiteFraction(iSPI,s,c)
                        iCk = c
                    else if (k == 5) then
                        ! Anion - Al
                        yAi = dSiteFraction(iSPI,s,c)
                        iAi = c
                    end if
                end do

            ! Multiply prefactor term by excess Gibbs energy parameter:
            iExponent = iRegularParam(l,n+2)
            ! Calculate f and v
            f = (1D0 - yCi - yCj - yCk)/3D0
            if (iRegularParam(l,n+2) == 0) then
                v = yCi + f
            else if (iRegularParam(l,n+2) == 1) then
                v = yCj + f
            else if (iRegularParam(l,n+2) == 2) then
                v = yCk + f
            end if

            ! Excess Gibbs energy equation for L_Ci,Cj,Ck:Al case
            gex = dPreFactor * v * dExcessGibbsParam(l)
            ! Total Excess Gibbs Energy
            gexcess = gexcess + gex

            do i = 1, nConstituentSublattice(iSPI, 1)
                ! Derivative with respect to C
                if (i == iCi) then
                    ! prefactor part
                    dgdc1(i) = dgdc1(i) + gex / yCi
                    ! f part
                    dgdc1(i) = dgdc1(i) - gex / (3D0 * v)
                    ! other v part
                    if (iRegularParam(l,n+2) == 0) dgdc1(i) = dgdc1(i) + gex / v
                ! Derivative with respect to Cj
                else if (i == iCj) then
                    ! prefactor part
                    dgdc1(i) = dgdc1(i) + gex / yCj
                    ! f part
                    dgdc1(i) = dgdc1(i) - gex / (3D0 * v)
                    ! other v part
                    if (iRegularParam(l,n+2) == 1) dgdc1(i) = dgdc1(i) + gex / v
                else if (i == iCk) then
                    ! prefactor part
                    dgdc1(i) = dgdc1(i) + gex / yCk
                    ! f part
                    dgdc1(i) = dgdc1(i) - gex / (3D0 * v)
                    ! other v part
                    if (iRegularParam(l,n+2) == 2) dgdc1(i) = dgdc1(i) + gex / v
                end if
            end do

            do i = 1, nConstituentSublattice(iSPI,2)
              ! Derivative with respect to Bk
                if (i == iAi) then
                    ! prefactor part
                    dgdc2(i) = dgdc2(i) + gex / yAi
                end if
            end do

            ! Case 7: Determine the mixing parameter type: L_Ci:Aj,Dk,Dl
            else if (iSUBIMixType(l) == 7) then

                ! Loop through constituents associated with this parameter:
                do k = 2, n + 1
                    ! Determine constituent and sublattice indices:
                    c = MOD(iRegularParam(l,k), 10000)
                    s = iRegularParam(l,k) - c
                    s = s / 10000

                    ! Compute prefactor term:
                    dPreFactor = dPreFactor * dSiteFraction(iSPI,s,c)

                    if (k == 2) then
                        ! Cation - Ci
                        yCi = dSiteFraction(iSPI,s,c)
                        iCi = c
                    else if (k == 3) then
                        ! Anion - Aj
                        yAi = dSiteFraction(iSPI,s,c)
                        iAi = c
                    else if (k == 4) then
                        ! Dk
                        yDi = dSiteFraction(iSPI,s,c)
                        iDi = c
                    else if (k == 5) then
                        ! Dl
                        yDj = dSiteFraction(iSPI,s,c)
                        iDj = c
                    end if
                end do

                ! Multiply prefactor term by excess Gibbs energy parameter:
                iExponent = iRegularParam(l,n+2)
                ! Calculate f and v
                f = (1D0 - yAi - yDi - yDj)/3D0
                if (iRegularParam(l,n+2) == 0) then
                    v = yAi + f
                else if (iRegularParam(l,n+2) == 1) then
                    v = yDi + f
                else if (iRegularParam(l,n+2) == 2) then
                    v = yDj + f
                end if

                ! Excess Gibbs energy equation for L_Ci:Aj,Dk,Dl case
                gex = dPreFactor * v * dExcessGibbsParam(l)
                ! Total Excess Gibbs Energy
                gexcess = gexcess + gex
                ! First Sublattice
                do i = 1, nConstituentSublattice(iSPI, 1)
                    ! Derivative with respect to C
                    if (i == iCi) then
                        ! prefactor part
                        dgdc1(i) = dgdc1(i) + gex / yCi
                    end if
                end do

                ! Second Sublattice
                do i = 1, nConstituentSublattice(iSPI,2)
                  ! Derivative with respect to Bk
                    if (i == iAi) then
                        ! prefactor part
                        dgdc2(i) = dgdc2(i) + gex / yAi
                        ! f part
                        dgdc2(i) = dgdc2(i) - gex / (3D0 * v)
                        ! other v part
                        if (iRegularParam(l,n+2) == 0) dgdc2(i) = dgdc2(i) + gex / v
                    else if (i == iDi) then
                        ! prefactor part
                        dgdc2(i) = dgdc2(i) + gex / yDi
                        ! f part
                        dgdc2(i) = dgdc2(i) - gex / (3D0 * v)
                        ! other v part
                        if (iRegularParam(l,n+2) == 1) dgdc2(i) = dgdc2(i) + gex / v
                    else if (i == iDj) then
                        ! prefactor part
                        dgdc2(i) = dgdc2(i) + gex / yDj
                        ! f part
                        dgdc2(i) = dgdc2(i) - gex / (3D0 * v)
                        ! other v part
                        if (iRegularParam(l,n+2) == 2) dgdc2(i) = dgdc2(i) + gex / v
                    end if
                end do

            ! Case 8: Determine the mixing parameter type: L_Ci,Cj,Ck:Va
            else if (iSUBIMixType(l) == 8) then

                ! Loop through constituents associated with this parameter:
                do k = 2, n + 1
                    ! Determine constituent and sublattice indices:
                    c = MOD(iRegularParam(l,k), 10000)
                    s = iRegularParam(l,k) - c
                    s = s / 10000

                    if (k == 2) then
                        ! Cation - Ci
                        yCi = dSiteFraction(iSPI,s,c)
                        iCi = c
                    else if (k == 3) then
                        ! Cation - Cj
                        yCj = dSiteFraction(iSPI,s,c)
                        iCj = c
                    else if (k == 4) then
                        ! Cation - Ck
                        yCk = dSiteFraction(iSPI,s,c)
                        iCk = c
                    end if
                end do
                ! Compute prefactor term:
                dPreFactor = yCi * yCj * yCk * yva**3
                ! Multiply prefactor term by excess Gibbs energy parameter:
                iExponent = iRegularParam(l,n+2)
                ! Calculate f and v
                f = (1D0 - yva * yCi - yva * yCj - yva * yCk)/3D0
                if (iRegularParam(l,n+2) == 0) then
                    v = yva * yCi + f
                else if (iRegularParam(l,n+2) == 1) then
                    v = yva * yCj + f
                else if (iRegularParam(l,n+2) == 2) then
                    v = yva * yCk + f
                end if

                ! Excess Gibbs energy equation for L_Ci,Cj,Ck:Al case
                gex = q * dPreFactor * v * dExcessGibbsParam(l)
                ! Total Excess Gibbs Energy
                gexcess = gexcess + gex

                do i = 1, nConstituentSublattice(iSPI, 1)
                    ! Q part:
                    dgdc1(i) = dgdc1(i) + gex * dSublatticeCharge(iSPI,1,i) / q
                    ! Derivative with respect to C
                    if (i == iCi) then
                        ! prefactor part
                        dgdc1(i) = dgdc1(i) + gex / yCi
                        ! f part
                        dgdc1(i) = dgdc1(i) - yva * gex / (3D0 * v)
                        ! other v part
                        if (iRegularParam(l,n+2) == 0) dgdc1(i) = dgdc1(i) + yva * gex / v
                    ! Derivative with respect to Cj
                    else if (i == iCj) then
                        ! prefactor part
                        dgdc1(i) = dgdc1(i) + gex / yCj
                        ! f part
                        dgdc1(i) = dgdc1(i) - yva * gex / (3D0 * v)
                        ! other v part
                        if (iRegularParam(l,n+2) == 1) dgdc1(i) = dgdc1(i) + yva * gex / v
                    else if (i == iCk) then
                        ! prefactor part
                        dgdc1(i) = dgdc1(i) + gex / yCk
                        ! f part
                        dgdc1(i) = dgdc1(i) - yva * gex / (3D0 * v)
                        ! other v part
                        if (iRegularParam(l,n+2) == 2) dgdc1(i) = dgdc1(i) + yva * gex / v
                    end if
                end do

                do i = 1, nConstituentSublattice(iSPI,2)
                    ! Derivative with respect to Va
                    if (cConstituentNameSUB(iSPI,2,i) == 'Va') then
                        ! prefactor part
                        dgdc2(i) = dgdc2(i) + gex * 3D0 / yva
                        ! f part
                        dgdc2(i) = dgdc2(i) - (yCi + yCj + yCk) * gex / (3D0 * v)
                        ! other v parts
                        if (iRegularParam(l,n+2) == 0) dgdc2(i) = dgdc2(i) + yCi * gex / v
                        if (iRegularParam(l,n+2) == 1) dgdc2(i) = dgdc2(i) + yCj * gex / v
                        if (iRegularParam(l,n+2) == 2) dgdc2(i) = dgdc2(i) + yCk * gex / v
                    end if
                end do

            ! Case 9: Determine the mixing parameter type: L_Ci:Va,Bj,Bk
            else if (iSUBIMixType(l) == 9) then

                ! Loop through constituents associated with this parameter:
                do k = 2, n + 1
                    ! Determine constituent and sublattice indices:
                    c = MOD(iRegularParam(l,k), 10000)
                    s = iRegularParam(l,k) - c
                    s = s / 10000

                    if (k == 2) then
                        ! Cation - Ci
                        yCi = dSiteFraction(iSPI,s,c)
                        iCi = c
                    else if (k == 3) then
                        ! vacancy
                        yva = dSiteFraction(iSPI,s,c)
                    else if (k == 4) then
                        ! neutral - Bi
                        yBi = dSiteFraction(iSPI,s,c)
                        iBi = c
                    else if (k == 5) then
                        ! Neutral - Bj
                        yBj = dSiteFraction(iSPI,s,c)
                        iBj = c
                    end if
                end do

                ! Compute prefactor term:
                dPreFactor = yCi * yva * yBi * yBj
                ! Calculate f and v
                f = (1D0 - yCi * yva - yBi - yBj)/3D0
                if (iRegularParam(l,n+2) == 0) then
                    v = yCi * yva + f
                else if (iRegularParam(l,n+2) == 1) then
                    v = yBi + f
                else if (iRegularParam(l,n+2) == 2) then
                    v = yBj + f
                end if
                ! Excess Gibbs energy equation for L_Ci:Va,Bj,Bk case
                gex = q * dPreFactor * v * dExcessGibbsParam(l)
                ! Total Excess Gibbs Energy
                gexcess = gexcess + gex

                do i = 1, nConstituentSublattice(iSPI, 1)
                    ! Q part:
                    dgdc1(i) = dgdc1(i) + gex * dSublatticeCharge(iSPI,1,i) / q
                    ! Derivative with respect to Ci
                    if (i == iCi) then
                        ! prefactor part
                        dgdc1(i) = dgdc1(i) + gex / yCi
                        ! f part
                        dgdc1(i) = dgdc1(i) - yva * gex / (3D0 * v)
                        ! other v part
                        if (iRegularParam(l,n+2) == 0) dgdc1(i) = dgdc1(i) + yva * gex / v
                    end if
                end do

<<<<<<< HEAD
                do i = 1, nConstituentSublattice(iSPI,2)
                    ! Derivative with respect to Bk
                    if (i == iBi) then
                        ! prefactor part
                        dgdc2(i) = dgdc2(i) + gex / yBi
                        ! f part
                        dgdc2(i) = dgdc2(i) - gex / (3D0 * v)
                        ! other v part
                        if (iRegularParam(l,n+2) == 1) dgdc2(i) = dgdc2(i) + gex / v
                    ! Derivative with respect to Bl
                    else if (i == iBj) then
                        ! prefactor part
                        dgdc2(i) = dgdc2(i) + gex / yBj
                        ! f part
                        dgdc2(i) = dgdc2(i) - gex / (3D0 * v)
                        ! other v part
                        if (iRegularParam(l,n+2) == 2) dgdc2(i) = dgdc2(i) + gex / v
                    ! Derivative with respect to Va
                    else if (cConstituentNameSUB(iSPI,2,i) == 'Va') then
                        ! prefactor part
                        dgdc2(i) = dgdc2(i) + gex * 2 / yva
                        ! f part
                        dgdc2(i) = dgdc2(i) - yCi * gex / (3D0 * v)
                        ! other v part
                        if (iRegularParam(l,n+2) == 0) dgdc2(i) = dgdc2(i) + yCi * gex / v
                    end if
                end do

            ! Case 10: Determine the mixing parameter type: L_Ci:Bj,Bk,Bl
          else if (iSUBIMixType(l) == 10) then
=======
            ! Determine the mixing parameter type: L_Ci:Va,Bj,Bk
            else if ((iSUBIParamData(l,1) == 4) .AND. &
                     (iSUBIParamData(l,2) == 1) .AND. &
                     (iSUBIParamData(l,3) == 2) .AND. &
                     (iSUBIParamData(l,4) == 1)) then
>>>>>>> da5a475b

                ! Loop through constituents associated with this parameter:
                do k = 2, n + 1
                    ! Determine constituent and sublattice indices:
                    c = MOD(iRegularParam(l,k), 10000)
                    s = iRegularParam(l,k) - c
                    s = s / 10000

                    if (k == 3) then
                        ! neutral - Bj
                        yBi = dSiteFraction(iSPI,s,c)
                        iBi = c
                    else if (k == 4) then
                        ! neutral - Bk
                        yBj = dSiteFraction(iSPI,s,c)
                        iBj = c
                    else if (k == 5) then
                        ! neutral - Bl
                        yBk = dSiteFraction(iSPI,s,c)
                        iBk = c
                    end if
                end do

                ! Compute prefactor term:
                dPreFactor = yBi * yBj * yBk
                ! Calculate f and v
                f = (1D0 - yBi - yBj - yBk)/3D0
                if (iRegularParam(l,n+2) == 0) then
                    v = yBi + f
                else if (iRegularParam(l,n+2) == 1) then
                    v = yBj + f
                else if (iRegularParam(l,n+2) == 2) then
                    v = yBk + f
                end if
                ! Excess Gibbs energy equation for L_Ci:Bj,Bk,Bl case
                gex = q * dPreFactor * v * dExcessGibbsParam(l)
                ! Total Excess Gibbs Energy
                gexcess = gexcess + gex

<<<<<<< HEAD
                do i = 1, nConstituentSublattice(iSPI, 1)
                    ! Q part:
                    dgdc1(i) = dgdc1(i) + gex * dSublatticeCharge(iSPI,1,i) / q
                end do

                do i = 1, nConstituentSublattice(iSPI,2)
                    ! Derivative with respect to Bk
                    if (i == iBi) then
                        ! prefactor part
                        dgdc2(i) = dgdc2(i) + gex / yBi
                        ! f part
                        dgdc2(i) = dgdc2(i) - gex / (3D0 * v)
                        ! other v part
                        if (iRegularParam(l,n+2) == 0) dgdc2(i) = dgdc2(i) + gex / v
                    ! Derivative with respect to Bl
                    else if (i == iBj) then
                        ! prefactor part
                        dgdc2(i) = dgdc2(i) + gex / yBj
                        ! f part
                        dgdc2(i) = dgdc2(i) - gex / (3D0 * v)
                        ! other v part
                        if (iRegularParam(l,n+2) == 1) dgdc2(i) = dgdc2(i) + gex / v
                    ! Derivative with respect to Va
                    else if (i == iBk) then
                        ! prefactor part
                        dgdc2(i) = dgdc2(i) + gex / yBk
                        ! f part
                        dgdc2(i) = dgdc2(i) - gex / (3D0 * v)
                        ! other v part
                        if (iRegularParam(l,n+2) == 2) dgdc2(i) = dgdc2(i) + gex / v
                    end if
                end do

            ! Case 11: Determine the mixing parameter type: L_Ci,Cj:Ak,Dl
            else if (iSUBIMixType(l) == 11) then
=======
            ! Begining of ternary mixing cases
            ! Determine the mixing parameter type: L_Ci,Cj:Ak,Dl
            else if ((iSUBIParamData(l,1) == 4) .AND. &
                     (iSUBIParamData(l,2) == 2) .AND. &
                     (iSUBIParamData(l,6) == 1)) then
>>>>>>> da5a475b

                ! Loop through constituents associated with this parameter:
                do k = 2, n + 1
                    ! Determine constituent and sublattice indices:
                    c = MOD(iRegularParam(l,k), 10000)
                    s = iRegularParam(l,k) - c
                    s = s / 10000

                    ! Compute prefactor term:
                    dPreFactor = dPreFactor * dSiteFraction(iSPI,s,c)

                    ! Store the first and second site fractions:
                    if (k == 2) then
                        ! cation - Ci
                        yCi = dSiteFraction(iSPI,s,c)
                        iCi = c
                    else if (k == 3) then
                        ! cation - Cj
                        yCj = dSiteFraction(iSPI,s,c)
                        iCj = c
                    else if (k == 4) then
                        ! anion - Ak
                        yAi = dSiteFraction(iSPI,s,c)
                        iAi = c
                    else if (k == 5) then
                        ! Dl
                        yDi = dSiteFraction(iSPI,s,c)
                        iDi = c
                    end if
                end do

                ! Multiply prefactor term by excess Gibbs energy parameter:
                iExponent = iRegularParam(l,n+2)
                ! Excess Gibbs energy equation for L_Ci,Cj:Ak,Dl case
                ! Dealing with the reciprocals
                ! Part 1 of equation:
                if (MOD(iExponent,2) == 0) then
                    gex = dPreFactor * dExcessGibbsParam(l) * (yCi - yCj)**(iExponent)
                end if
                ! Part 2 of equation:
                if (MOD(iExponent,2) == 1) then
                    gex = dPreFactor * dExcessGibbsParam(l) * (yAi - yDi)**(iExponent)
                end if

                ! Total Excess Gibbs Energy
                gexcess = gexcess + gex

                ! Avoiding a situation with 0^(-1)
                if ((yCi - yCj) /= 0) then
                    do i = 1, nConstituentSublattice(iSPI,1)
                        ! Derivative with respect to Ci
                        if (i == iCi) then
                            dgdc1(i) = dgdc1(i) + gex / yCi
                            ! Dealing with the reciprocals
                            if (MOD(iExponent,2) == 0) then
                                dgdc1(i) = dgdc1(i) + gex * iExponent / (yCi - yCj)
                            end if

                        ! Derivative with respect to Cj
                        else if (i == iCj) then
                            dgdc1(i) = dgdc1(i) + gex / yCj
                            ! Dealing with the reciprocals
                            if (MOD(iExponent,2) == 0) then
                                dgdc1(i) = dgdc1(i) + gex * iExponent * (-1) / (yCi - yCj)
                            end if
                        end if
                    end do
                end if

                ! Avoiding a situation with 0^(-1)
                if ((yAi - yDi) /= 0) then

                    ! Chemical potential with respect to the second sublattice
                    do i = 1, nConstituentSublattice(iSPI,2)
                        !! When Dl = Al or Bl - Cases untested... %%%%%%%%%%%%%%%%%%%%%%%%%%%%%%%%%%%%%%%%%%%%%%%%%%%%%%%%%%%%%%
                        if (i == iAi) then
                            ! anion - Ak
                            dgdc2(i) = dgdc2(i) + gex / yAi
                            ! Dealing with the reciprocals
                            if (MOD(iExponent,2) == 1) then
                                dgdc2(i) = dgdc2(i) + gex * iExponent / (yAi - yDi)
                            end if

                        else if (i == iDi) then
                            ! Dl
                            dgdc2(i) = dgdc2(i) + gex / yDi
                            ! Dealing with the reciprocals
                            if (MOD(iExponent,2) == 1) then
                                dgdc2(i) = dgdc2(i) + gex * iExponent * (-1) / (yAi - yDi)
                            end if
                        end if
                    end do
                end if

<<<<<<< HEAD
            ! Case 12: Determine the mixing parameter type: L_Ci,Cj:Va,Bk
            else if (iSUBIMixType(l) == 12) then
=======
            !%%%%%%%%%%%%%%%%%%%%%%%%%%%%%%%%%%%%%%%%%%%%%%%%%%%%%%%%%%%%%%%%%%%%%%%%%%%%%
            ! Not properly working...
            ! Determine the mixing parameter type: L_Ci,Cj:Va,Bk
            else if ((iSUBIParamData(l,1) == 4) .AND. &
                     (iSUBIParamData(l,2) == 2) .AND. &
                     (iSUBIParamData(l,3) == 1) .AND. &
                     (iSUBIParamData(l,4) == 1)) then
>>>>>>> da5a475b

                ! Loop through constituents associated with this parameter:
                do k = 2, n + 1
                    ! Determine constituent and sublattice indices:
                    c = MOD(iRegularParam(l,k), 10000)
                    s = iRegularParam(l,k) - c
                    s = s / 10000

                    if (k == 2) then
                        ! Cation - Ci
                        yCi = dSiteFraction(iSPI,s,c)
                        iCi = c
<<<<<<< HEAD
                    else if (k == 3) then
                        ! Cation - Cj
                        yCj = dSiteFraction(iSPI,s,c)
                        iCj = c
                    else if (k == 4) then
                        ! Vacancy
                        yva = dSiteFraction(iSPI,s,c)
                    else if (k == 5) then
=======
                        chargeCi = dSublatticeCharge(iSPI,s,c)
                    else if (k == iSUBIParamData(l,2) + 1) then
                        ! Cation - Cj
                        yCj = dSiteFraction(iSPI,s,c)
                        iCj = c
                        chargeCj = dSublatticeCharge(iSPI,s,c)
                    else if (k == iSUBIParamData(l,2) + 3) then
>>>>>>> da5a475b
                        ! Neutral - Bk
                        yBi = dSiteFraction(iSPI,s,c)
                        iBi = c
                    end if
                end do

                ! Compute prefactor term:
                dPreFactor = yCi * yCj * yBi * yva**2
                ! Calculate f and v
                f = (1D0 - yCi * yva - yCj * yva - yBi)/3D0
                if (iRegularParam(l,n+2) == 0) then
                    v = yCi * yva + f
                else if (iRegularParam(l,n+2) == 1) then
                    v = yCj * yva + f
                else if (iRegularParam(l,n+2) == 2) then
                    v = yBi + f
                end if
                ! Excess Gibbs energy equation for L_Ci,Cj:Va,Bk case
                gex = q * dPreFactor * v * dExcessGibbsParam(l)
                ! Total Excess Gibbs Energy
                gexcess = gexcess + gex

<<<<<<< HEAD
                do i = 1, nConstituentSublattice(iSPI, 1)
                    ! Q part:
                    dgdc1(i) = dgdc1(i) + gex * dSublatticeCharge(iSPI,1,i) / q
                    ! Derivative with respect to C
=======
                do i = 1, nConstituentSublattice(iSPI,1)
                    ! Q part:
                    dgdc1(i) = dgdc1(i) + gex * dSublatticeCharge(iSPI,1,i) / q
                    ! Derivative with respect to Ci
>>>>>>> da5a475b
                    if (i == iCi) then
                        ! prefactor part
                        dgdc1(i) = dgdc1(i) + gex / yCi
                        ! f part
                        dgdc1(i) = dgdc1(i) - yva * gex / (3D0 * v)
                        ! other v part
                        if (iRegularParam(l,n+2) == 0) dgdc1(i) = dgdc1(i) + yva * gex / v
                    ! Derivative with respect to Cj
                    else if (i == iCj) then
                        ! prefactor part
                        dgdc1(i) = dgdc1(i) + gex / yCj
                        ! f part
                        dgdc1(i) = dgdc1(i) - yva * gex / (3D0 * v)
                        ! other v part
                        if (iRegularParam(l,n+2) == 1) dgdc1(i) = dgdc1(i) + yva * gex / v
                    end if
                end do

                do i = 1, nConstituentSublattice(iSPI,2)
<<<<<<< HEAD
                  ! Derivative with respect to Bk
=======
                    ! Derivative with respect to Bk
>>>>>>> da5a475b
                    if (i == iBi) then
                        ! prefactor part
                        dgdc2(i) = dgdc2(i) + gex / yBi
                        ! f part
                        dgdc2(i) = dgdc2(i) - gex / (3D0 * v)
                        ! other v part
<<<<<<< HEAD
                        if (iRegularParam(l,n+2) == 2) dgdc2(i) = dgdc2(i) + gex / v
=======
                        if (iRegularParam(l,n+2) == 2) dgdc1(i) = dgdc1(i) + gex / v
>>>>>>> da5a475b
                    ! Derivative with respect to Va
                    else if (cConstituentNameSUB(iSPI,2,i) == 'Va') then
                        ! prefactor part
                        dgdc2(i) = dgdc2(i) + gex * 2 / yva
                        ! f part
                        dgdc2(i) = dgdc2(i) - (yCi + yCj) * gex / (3D0 * v)
                        ! other v part
<<<<<<< HEAD
                        if (iRegularParam(l,n+2) == 0) dgdc2(i) = dgdc2(i) + yCi * gex / v
                        if (iRegularParam(l,n+2) == 1) dgdc2(i) = dgdc2(i) + yCj * gex / v
=======
                        if (iRegularParam(l,n+2) == 0) dgdc1(i) = dgdc1(i) + yCi * gex / v
                        if (iRegularParam(l,n+2) == 1) dgdc1(i) = dgdc1(i) + yCj * gex / v
>>>>>>> da5a475b
                    end if
                end do


            else
                print *, 'Unrecognized excess mixing term in SUBI phase ', cSolnPhaseName(iSolnIndex)
                INFOThermo = 36
                return
            end if
<<<<<<< HEAD

            !print*,"gexcess:", (gexcess)*dIdealConstant * dTemperature
            !print*,"l",l
            !print*,"gextest(l)",gextest(l)
            !print*,"-------------------------"
            !print*,""
        end do LOOP_Param
        !print*,"gextest(:)",gextest(:)*dIdealConstant * dTemperature
        !print*,"Sum(gextest(:))",Sum(gextest)*dIdealConstant * dTemperature

        !print*,"cConstituentNameSUB(iSPI,s,c)",cConstituentNameSUB(iSPI,s,c)
        !print*,"dSiteFraction(iSPI,s,c)",dSiteFraction(iSPI,s,c)
=======
        end do LOOP_Param
>>>>>>> da5a475b


        ! REFERENCE GIBBS ENERGY AND IDEAL MIXING
        ! ---------------------------------------
        gref = 0D0
        do j = iFirst, iLast
            ! Relative species index:
            n = j - iFirst + 1

            ! Store constituent indices:
            l1 = iConstituentSublattice(iSPI,1,n)
            l2 = iConstituentSublattice(iSPI,2,n)

            if (cConstituentNameSUB(iSPI,2,l2) == 'Va') then
                ! cation / vacancy
                gref = gref + q * dSiteFraction(iSPI,1,l1) * dSiteFraction(iSPI,2,l2) * dStdGibbsEnergy(j)
            else if (dSublatticeCharge(iSPI,2,l2) == 0D0) then
                ! neutral
                gref = gref + q * dSiteFraction(iSPI,2,l2) * dStdGibbsEnergy(j)
            else
                ! cation / anion
                gref = gref + dSiteFraction(iSPI,1,l1) * dSiteFraction(iSPI,2,l2) * dStdGibbsEnergy(j)
            end if
        end do

        gideal = 0D0
        do i = 1, nConstituentSublattice(iSPI,1)
            gideal = gideal + p * dSiteFraction(iSPI,1,i) * DLOG(dSiteFraction(iSPI,1,i))
        end do

        do i = 1, nConstituentSublattice(iSPI,2)
            gideal = gideal + q * dSiteFraction(iSPI,2,i) * DLOG(dSiteFraction(iSPI,2,i))
        end do

        ! print*,"p",p,"   q",q
        ! print*,"gref",gref*dIdealConstant * dTemperature
        ! print*,"gideal",gideal*dIdealConstant * dTemperature
        ! print*,"gref+gideal:", (gref+gideal)*dIdealConstant * dTemperature
        ! print*,"gref+gideal+gexcess:", (gref+gideal+gexcess)*dIdealConstant * dTemperature
        ! print*,""

        ! For Sublattice Number 1
        do i = 1, nConstituentSublattice(iSPI,1)
            lc1 = dSublatticeCharge(iSPI,1,i)
            ! Reference
            do j = iFirst, iLast
                ! Relative species index:
                n = j - iFirst + 1
                ! Store constituent indices:
                l1 = iConstituentSublattice(iSPI,1,n)
                l2 = iConstituentSublattice(iSPI,2,n)

                if (cConstituentNameSUB(iSPI,2,l2) == 'Va') then
                    ! cation / vacancy
                    if (i == l1) dgdc1(i) = dgdc1(i) + q * dSiteFraction(iSPI,2,l2) * dStdGibbsEnergy(j)
                    dgdc1(i) = dgdc1(i) + lc1 * dSiteFraction(iSPI,1,l1) * dSiteFraction(iSPI,2,l2) * dStdGibbsEnergy(j)
                else if (dSublatticeCharge(iSPI,2,l2) == 0D0) then
                    ! neutral
                    dgdc1(i) = dgdc1(i) + lc1 * dSiteFraction(iSPI,2,l2) * dStdGibbsEnergy(j)
                else
                    ! cation / anion
                    if (i == l1) dgdc1(i) = dgdc1(i) + dSiteFraction(iSPI,2,l2) * dStdGibbsEnergy(j)
                end if

            end do

            ! Entropy
            dgdc1(i) = dgdc1(i) + (1 + DLOG(dSiteFraction(iSPI,1,i))) * p
            do j = 1, nConstituentSublattice(iSPI,1)
                dgdc1(i) = dgdc1(i) + dSublatticeCharge(iSPI,1,i) * yva &
                                    * dSiteFraction(iSPI,1,j)*DLOG(dSiteFraction(iSPI,1,j))
            end do
            do j = 1, nConstituentSublattice(iSPI,2)
                dgdc1(i) = dgdc1(i) + dSublatticeCharge(iSPI,1,i) * dSiteFraction(iSPI,2,j) * DLOG(dSiteFraction(iSPI,2,j))
            end do
        end do

        ! For Sublattice Number 2
        do i = 1, nConstituentSublattice(iSPI,2)
            do j = iFirst, iLast
                ! Relative species index:
                n = j - iFirst + 1

                ! Store constituent indices:
                l1 = iConstituentSublattice(iSPI,1,n)
                l2 = iConstituentSublattice(iSPI,2,n)

                if (cConstituentNameSUB(iSPI,2,l2) == 'Va') then
                    ! cation / vacancy
                    if (i == l2) dgdc2(i) = dgdc2(i) + q * dSiteFraction(iSPI,1,l1) * dStdGibbsEnergy(j)
                else if (dSublatticeCharge(iSPI,2,l2) == 0D0) then
                    ! neutral
                    if (i == l2) dgdc2(i) = dgdc2(i) + q * dStdGibbsEnergy(j)
                else
                    ! cation / anion
                    if (i == l2) dgdc2(i) = dgdc2(i) + dSiteFraction(iSPI,1,l1) * dStdGibbsEnergy(j)
                end if
            end do
            ! Entropy
            dgdc2(i) = dgdc2(i) + (1 + DLOG(dSiteFraction(iSPI,2,i))) * q
            do j = 1, nConstituentSublattice(iSPI,1)
                if (cConstituentNameSUB(iSPI,2,i) == 'Va') then
                    ! cation / vacancy
                    dgdc2(i) = dgdc2(i) + q * dSiteFraction(iSPI,1,j) * DLOG(dSiteFraction(iSPI,1,j))
                else if (dSublatticeCharge(iSPI,2,i) == 0D0) then
                    ! neutral
                else
                    ! cation / anion
                    dgdc2(i) = dgdc2(i) + (-dSublatticeCharge(iSPI,2,i)) * dSiteFraction(iSPI,1,j) * DLOG(dSiteFraction(iSPI,1,j))
                end if
            end do
        end do
        ! print*,"After All"
        ! print*,"dgdc1(:)",dgdc1(:)*dIdealConstant * dTemperature
        ! print*,"dgdc2(:)",dgdc2(:)*dIdealConstant * dTemperature
        ! print*,""

        cc1 = 0D0

        ! Compute the chemical potential for each phase component assuming ideal mixing:
        LOOP_Ideal: do i = iFirst, iLast
            ! print*,""
            ! print*,"i",i
            ! print*,""
            ! Relative species index:
            m = i - iFirst + 1
            k1 = iConstituentSublattice(iSPI,1,m)
            k2 = iConstituentSublattice(iSPI,2,m)
            !cc1 = dSublatticeCharge(iSPI,1,k1)
            !print*,"k1",k1

            kc1 = 1D0
            ! cation / vacancy
            if (cConstituentNameSUB(iSPI,2,k2) == 'Va') then
                kc2 = 1D0
                cc1 = dSublatticeCharge(iSPI,1,k1)
                natom = 1D0 / dMol + dMolDerivatives(m) * dMolAtoms
            ! neutral
            else if (dSublatticeCharge(iSPI,2,k2) == 0D0) then
                kc2 = 1D0
                cc1 = 1D0
                natom = 1D0 / dMol + dMolDerivatives(m) * dMolAtoms
            ! cation / anion
            else
                if (k1 > 0) kc1 = dSublatticeCharge(iSPI,1,k1)
                kc2 = -dSublatticeCharge(iSPI,2,k2)
                cc1 = dSublatticeCharge(iSPI,1,k1)
                natom = (kc1 + kc2) / dMol + dMolDerivatives(m) * dMolAtoms
            end if

            dChemicalPotential(i) = (gref + gideal + gexcess) * natom

            do j = 1, nConstituentSublattice(iSPI,1)
                ! cation / (anion or vacancy)
                if (k1 > 0) then
                    dydn = -kc2 * dSiteFraction(iSPI,1,j) / dSub1Total
                    ! print*,"dydn - Cation Sublattice - 1:   ",dydn
                    if (j == k1) dydn = dydn + kc2 / dSub1Total
                    dChemicalPotential(i) = dChemicalPotential(i) + dydn * dgdc1(j) * dMolAtoms / dMol
                    ! print*,"dydn - Cation Sublattice - Final:   ",dydn
                    ! print*,"dydn * dgdc1(j) * dMolAtoms / dMol",dydn * dgdc1(j) * dMolAtoms / dMol
                    ! print*,""
                end if
            end do
            ! print*,""

            dTest = 0D0

            do j = 1, nConstituentSublattice(iSPI,2)
                ! print*,"j",j
                ! cation / vacancy
                if (cConstituentNameSUB(iSPI,2,k2) == 'Va') then
                    dydn = -dSiteFraction(iSPI,2,j)*(dSub1Total*cc1+(q-cc1)*dSub2Total*yva)/(dSub1Total*dSub2Total*q)
                    if (cConstituentNameSUB(iSPI,2,j) == 'Va') then
                        ! vacancy
                        dydn = dydn + (dSub1Total*cc1+(q-cc1)*dSub2Total*yva)/(dSub1Total*dSub2Total*q)
                    else
                        ! neutral or anion
                    end if
                ! neutral
                else if (dSublatticeCharge(iSPI,2,k2) == 0D0) then
                    dydn = -dSiteFraction(iSPI,2,j) / dSub2Total
                    if (cConstituentNameSUB(iSPI,2,j) == 'Va') then
                        ! vacancy
                    else
                        ! neutral or anion
                        if (j == k2) dydn = dydn + 1 / dSub2Total
                    end if
                ! cation / anion
                else
                    dydn = -dSiteFraction(iSPI,2,j) * (cc1 / dSub2Total + kc2*yva*(q-cc1)/(dSub1Total*q))
                    if (cConstituentNameSUB(iSPI,2,j) == 'Va') then
                        dydn = dydn + dSiteFraction(iSPI,2,j) * kc2*(q-cc1)/(dSub1Total*q)
                    else if (dSublatticeCharge(iSPI,2,j) == 0D0) then
                        ! neutral
                    else
                        ! cation / anion
                        if (j == k2) dydn = dydn + cc1 / dSub2Total
                    end if
                end if
                ! print*,"dydn - Anion Sublattice:   ",dydn
                dChemicalPotential(i) = dChemicalPotential(i) + dydn * dgdc2(j) * dMolAtoms / dMol
            end do
            ! print*,""
            ! print*,"-------------------------------------"
            ! print*,""

        end do LOOP_Ideal

        ! print*,"_______________________________________________________________________________"
        ! print *, ' System Component 2', ' Mass [mol]  ', 'Chemical potential [J/mol]'
        ! print *, ' ---------------- ', ' ----------  ', '--------------------------'
        ! do i = 1, nSpecies
        !     print '(A14,A1,ES15.4,A1, ES14.6)', cSpeciesName(i), ' ', dMolesSpecies(i), ' ', &
        !     dChemicalPotential(i) * dIdealConstant * dTemperature
        !
        ! end do
        ! print*,"_______________________________________________________________________________"

        deallocate(dgdc1,dgdc2)
        deallocate(dMolDerivatives)
    end if IF_SUBL

    return

end subroutine CompExcessGibbsEnergySUBI
<|MERGE_RESOLUTION|>--- conflicted
+++ resolved
@@ -85,22 +85,11 @@
     integer :: iCi, iCj, iCk, iBi, iBj, iBk, iAi, iAj, iDi, iDj
     integer :: iSolnIndex, nSublattice, iSPI, iExponent
     integer :: iFirst, iLast
-    real(8) :: dSub1Total, dSub2Total, dydn, dTemp1, dTemp2
+    real(8) :: dSub1Total, dSub2Total, dydn
     real(8) :: dSum, p, q, kc1, kc2, lc1, lc2, cc1, gref, gideal, gexcess, natom, yva, dMol, dMolAtoms, dTest
     real(8), dimension(:), allocatable :: dgdc1, dgdc2, dMolDerivatives
-<<<<<<< HEAD
     real(8) :: dPreFactor, v, f, chargeCi, chargeCj, chargeCk
     real(8) :: yCi, yCj, yCk, yAi, yAj, yBi, yBj, yBk, yDi, yDj, gex
-=======
-    real(8) :: dPreFactor, f, v, chargeCi, chargeCj, chargeCk
-    real(8) :: yCi, yCj, yCk, yAi, yAj, yBi, yBj, yDi, gex
->>>>>>> da5a475b
-
- ! print*,""
- ! print*,""
- ! print*,"                          CompExcessGibbsEnergySUBI.f90"
- ! print*,""
- ! print*,""
 
     ! Only proceed if the correct phase type is selected:
     IF_SUBL: if (cSolnPhaseType(iSolnIndex) == 'SUBI') then
@@ -147,15 +136,9 @@
         do i = 1, nConstituentSublattice(iSPI,1)
             dSub1Total = dSub1Total + dSiteFraction(iSPI,1,i)
         end do
-        ! print*,"dSub1Total",dSub1Total
         do i = 1, nConstituentSublattice(iSPI,1)
             dSiteFraction(iSPI,1,i) = dSiteFraction(iSPI,1,i) / dSub1Total
         end do
-
-        ! print*,"cConstituentNameSUB(iSPI,1,i):   ",cConstituentNameSUB(iSPI,1,:)
-        ! print*,"dSiteFraction(iSPI,1,:):   ",dSiteFraction(iSPI,1,:)
-        !dSiteFraction(iSPI,1,1) = 0.5013D0
-        !dSiteFraction(iSPI,1,2) = 0.4987D0
 
         ! Compute Q
         q = 0D0
@@ -187,19 +170,11 @@
         do i = 1, nConstituentSublattice(iSPI,2)
             dSub2Total = dSub2Total + dSiteFraction(iSPI,2,i)
         end do
-        ! print*,"dSub2Total",dSub2Total
         do i = 1, nConstituentSublattice(iSPI,2)
             dSiteFraction(iSPI,2,i) = dSiteFraction(iSPI,2,i) / dSub2Total
             ! find site fraction of vacancies
             if (cConstituentNameSUB(iSPI,2,i) == 'Va') yva = dSiteFraction(iSPI,2,i)
         end do
-
-        ! print*,"cConstituentNameSUB(iSPI,2,i):   ",cConstituentNameSUB(iSPI,2,:)
-        ! print*,"dSiteFraction(iSPI,2,:):   ",dSiteFraction(iSPI,2,:)
-        !dSiteFraction(iSPI,2,1) = 0.40820D0
-        !dSiteFraction(iSPI,2,2) = 0.58966D0
-        !dSiteFraction(iSPI,2,3) = 4.8623D-12
-        !dSiteFraction(iSPI,2,4) = 2.1448D-3
 
         ! Compute P
         p = 0D0
@@ -214,12 +189,7 @@
 
         ! Compute number of moles and its derivatives
         dMol = (p + (q * (1D0 - yva)))
-        ! print*,"dMol",dMol
         do j = iFirst, iLast
-
-            dTemp1 = 0D0
-            dTemp2 = 0D0
-
             ! Relative species index:
             n = j - iFirst + 1
 
@@ -250,9 +220,6 @@
                 dMolDerivatives(n) = dMolDerivatives(n) + (p-q*yva-lc2)*lc1/(dSub2Total*dMol**2)
             end if
         end do
-        ! print*,""
-        ! print*,"dMolDerivatives(:)",dMolDerivatives(:)
-        ! print*,""
 
         ! Correct the mole fractions of phase components by the site fractions of the constituents
         dSum = 0D0
@@ -276,7 +243,6 @@
 
             end if
             dSum = dSum + dMolFraction(i)
-            ! print*,"dSum",dSum
         end do LOOP_CorrectX
 
         ! Normalize mole fractions and compute number of mole atoms per mole (yes that makes sense, don't think about it)
@@ -296,10 +262,6 @@
             end if
         end do
 
-        ! print*,""
-        ! print*,"dMolFraction(:):   ",dMolFraction(:)
-        ! print*,""
-
         dStoichSublattice(iSPI,1) = p
         dStoichSublattice(iSPI,2) = q
 
@@ -420,16 +382,8 @@
                     end if
                 end do
 
-<<<<<<< HEAD
             ! Case 2: Determine the mixing parameter type: L_Ci:Aj,Dk
             else if (iSUBIMixType(l) == 2) then
-=======
-            ! Determine the mixing parameter type: L_Ci:Aj,Dk
-            else if ((iSUBIParamData(l,1) == 3) .AND. &
-                     (iSUBIParamData(l,2) == 1) .AND. &
-                     (iSUBIParamData(l,6) == 1)) then
->>>>>>> da5a475b
-
                 ! Loop through constituents associated with this parameter:
                 do k = 2, n + 1
                     ! Determine constituent and sublattice indices:
@@ -445,17 +399,14 @@
                         ! cation - Ci
                         yCi = dSiteFraction(iSPI,s,c)
                         iCi = c
-
                     else if (k == 3) then
                         ! anion - Aj
                         yAi = dSiteFraction(iSPI,s,c)
                         iAi = c
-
                     else if (k == 4) then
                         ! Dl - anion, vacancy or neutral
                         yDi = dSiteFraction(iSPI,s,c)
-                        iDi = c
-
+                        iDi = 
                     end if
                 end do
 
@@ -471,7 +422,6 @@
                 do i = 1, nConstituentSublattice(iSPI,1)
                     if (i == iCi) then
                         dgdc1(i) = dgdc1(i) + gex / yCi
-
                     end if
                 end do
 
@@ -482,29 +432,17 @@
                         if (i == iAi) then
                             ! cation / anion
                             dgdc2(i) = dgdc2(i) + gex / yAi
-
                             dgdc2(i) = dgdc2(i) + gex * iExponent / (yAi - yDi)
-
                         else if (i == iDi) then
                             ! Dl - anion, vacancy or neutral
                             dgdc2(i) = dgdc2(i) + gex / yDi
-
                             dgdc2(i) = dgdc2(i) + gex * iExponent * (-1) / (yAi - yDi)
-
                         end if
                     end do
                 end if
 
-<<<<<<< HEAD
             ! Case 3: Determine the mixing parameter type: L_Ci,Cj:Va
             else if (iSUBIMixType(l) == 3) then
-=======
-            ! Determine the mixing parameter type: L_Ci,Cj:Va
-            else if ((iSUBIParamData(l,1) == 3) .AND. &
-                     (iSUBIParamData(l,2) == 2) .AND. &
-                     (iSUBIParamData(l,4) == 1)) then
->>>>>>> da5a475b
-
                 ! Loop through constituents associated with this parameter:
                 do k = 2, n + 1
                     ! Determine constituent and sublattice indices:
@@ -520,7 +458,6 @@
                         chargeCi = dSublatticeCharge(iSPI,s,c)
                         ! Compute prefactor term:
                         dPreFactor = dPreFactor * dSiteFraction(iSPI,s,c)
-
                     else if (k == 3) then
                         ! cation - Cj
                         yCj = dSiteFraction(iSPI,s,c)
@@ -528,13 +465,11 @@
                         chargeCj = dSublatticeCharge(iSPI,s,c)
                         ! Compute prefactor term:
                         dPreFactor = dPreFactor * dSiteFraction(iSPI,s,c)
-
                     else if (k == 4) then
                         ! Vacancy
                         yva = dSiteFraction(iSPI,s,c)
                         ! Compute prefactor term:
                         dPreFactor = dPreFactor * dSiteFraction(iSPI,s,c)**2
-
                     end if
                 end do
 
@@ -554,25 +489,18 @@
                         ! Derivative with respect to Ci
                         if (i == iCi) then
                             dgdc1(i) = dgdc1(i) + gex / yCi
-
                             dgdc1(i) = dgdc1(i) + gex * chargeCi / q
-
                             dgdc1(i) = dgdc1(i) + gex * iExponent / (yCi - yCj)
-
                         ! Derivative with respect to Cj
                         else if (i == iCj) then
                             dgdc1(i) = dgdc1(i) + gex / yCj
-
                             dgdc1(i) = dgdc1(i) + gex * chargeCj / q
-
                             dgdc1(i) = dgdc1(i) + gex * iExponent * (-1) / (yCi - yCj)
-
                        else
                             !&&&&&&&&&&&&&&&&&&&&&&&&&&&&&&&&&&&&&&&&&&&&&&&&&&&&&&&&&&&&&&&&
                             ! Not yet tested
                             ! If there are additional cations that are not i or j
                             dgdc1(i) = dgdc1(i) + gex * dSublatticeCharge(iSPI,1,i) / q
-
                         end if
                     end do
                 end if
@@ -581,21 +509,11 @@
                 do i = 1, nConstituentSublattice(iSPI,2)
                     if (cConstituentNameSUB(iSPI,2,i) == 'Va') then
                         dgdc2(i) = dgdc2(i) + 2 * gex / yva
-
-                    end if
-                end do
-
-<<<<<<< HEAD
+                    end if
+                end do
+
             ! Case 4: Determine the mixing parameter type: L_Ci:Va,Bj
             else if (iSUBIMixType(l) == 4) then
-=======
-            ! Determine the mixing parameter type: L_Ci:Va,Bj
-            else if ((iSUBIParamData(l,1) == 3) .AND. &
-                     (iSUBIParamData(l,2) == 1) .AND. &
-                     (iSUBIParamData(l,3) == 1) .AND. &
-                     (iSUBIParamData(l,4) == 1)) then
->>>>>>> da5a475b
-
                 ! Loop through constituents associated with this parameter:
                 do k = 2, n + 1
                     ! Determine constituent and sublattice indices:
@@ -612,16 +530,13 @@
                         yCi = dSiteFraction(iSPI,s,c)
                         iCi = c
                         chargeCi = dSublatticeCharge(iSPI,s,c)
-
                     else if (k == 3) then
                         ! vacancy - Va
                         yva = dSiteFraction(iSPI,s,c)
-
                     else if (k == 4) then
                         ! nuetral - Bj
                         yBi = dSiteFraction(iSPI,s,c)
                         iBi = c
-
                     end if
                 end do
 
@@ -640,17 +555,13 @@
                         if (i == iCi) then
                             ! cation - Ci
                             dgdc1(i) = dgdc1(i) + gex / yCi
-
                             dgdc1(i) = dgdc1(i) + gex * chargeCi / q
-
                             dgdc1(i) = dgdc1(i) + gex * iExponent * yva / (yCi * yva - yBi)
-
                         else
                             !&&&&&&&&&&&&&&&&&&&&&&&&&&&&&&&&&&&&&&&&&&&&&&&&&&&&&&&&&&&&&&&&
                             ! Not yet tested
                             ! If there are additional cations that are not i
                             dgdc1(i) = dgdc1(i) + gex * dSublatticeCharge(iSPI,1,i) / q
-
                         end if
                     end do
 
@@ -659,30 +570,18 @@
                         if (cConstituentNameSUB(iSPI,2,i) == 'Va') then
                             ! vacancy contributions
                             dgdc2(i) = dgdc2(i) + gex / yva
-
                             dgdc2(i) = dgdc2(i) + gex * iExponent * yCi / (yCi * yva - yBi)
-
                         else if (i == iBi) then
                             ! neutral contributions
                             dgdc2(i) = dgdc2(i) + gex / yBi
-
                             dgdc2(i) = dgdc2(i) + gex * iExponent * (-1) / (yCi * yva - yBi)
-
                         end if
                     end do
                 end if
 
-<<<<<<< HEAD
             ! Begining of ternary mixing cases
             ! Case 5: Determine the mixing parameter type: L_Ci:Bj,Bk
             else if (iSUBIMixType(l) == 5) then
-=======
-            ! Determine the mixing parameter type: L_Ci:Bj,Bk
-            else if ((iSUBIParamData(l,1) == 3) .AND. &
-                     (iSUBIParamData(l,2) == 1) .AND. &
-                     (iSUBIParamData(l,3) == 2)) then
->>>>>>> da5a475b
-
                 ! Loop through constituents associated with this parameter:
                 do k = 2, n + 1
                     ! Determine constituent and sublattice indices:
@@ -696,21 +595,18 @@
                         yCi = dSiteFraction(iSPI,s,c)
                         iCi = c
                         chargeCi = dSublatticeCharge(iSPI,s,c)
-
                     else if (k == 3) then
                         ! nuetral - Bj
                         yBi = dSiteFraction(iSPI,s,c)
                         iBi = c
                         ! Compute prefactor term:
                         dPreFactor = dPreFactor * dSiteFraction(iSPI,s,c)
-
                     else if (k == 4) then
                         ! nuetral - Bk
                         yBj = dSiteFraction(iSPI,s,c)
                         iBj = c
                         ! Compute prefactor term:
                         dPreFactor = dPreFactor * dSiteFraction(iSPI,s,c)
-
                     end if
                 end do
 
@@ -725,7 +621,6 @@
                 ! Chemical potential with respect to the first sublattice
                 do i = 1, nConstituentSublattice(iSPI,1)
                     dgdc1(i) = dgdc1(i) + gex * dSublatticeCharge(iSPI,1,i) / q
-
                 end do
 
                 ! Avoiding a situation with 0^(-1)
@@ -734,15 +629,11 @@
                         if (i == iBi) then
                             ! cation / anion
                             dgdc2(i) = dgdc2(i) + gex / yBi
-
                             dgdc2(i) = dgdc2(i) + gex * iExponent / (yBi - yBj)
-
                         else if (i == iBj) then
                             ! Dl - anion, vacancy or neutral
                             dgdc2(i) = dgdc2(i) + gex / yBj
-
                             dgdc2(i) = dgdc2(i) + gex * iExponent * (-1) / (yBi - yBj)
-
                         end if
                     end do
                 end if
@@ -1058,7 +949,6 @@
                     end if
                 end do
 
-<<<<<<< HEAD
                 do i = 1, nConstituentSublattice(iSPI,2)
                     ! Derivative with respect to Bk
                     if (i == iBi) then
@@ -1089,13 +979,6 @@
 
             ! Case 10: Determine the mixing parameter type: L_Ci:Bj,Bk,Bl
           else if (iSUBIMixType(l) == 10) then
-=======
-            ! Determine the mixing parameter type: L_Ci:Va,Bj,Bk
-            else if ((iSUBIParamData(l,1) == 4) .AND. &
-                     (iSUBIParamData(l,2) == 1) .AND. &
-                     (iSUBIParamData(l,3) == 2) .AND. &
-                     (iSUBIParamData(l,4) == 1)) then
->>>>>>> da5a475b
 
                 ! Loop through constituents associated with this parameter:
                 do k = 2, n + 1
@@ -1135,7 +1018,6 @@
                 ! Total Excess Gibbs Energy
                 gexcess = gexcess + gex
 
-<<<<<<< HEAD
                 do i = 1, nConstituentSublattice(iSPI, 1)
                     ! Q part:
                     dgdc1(i) = dgdc1(i) + gex * dSublatticeCharge(iSPI,1,i) / q
@@ -1171,13 +1053,6 @@
 
             ! Case 11: Determine the mixing parameter type: L_Ci,Cj:Ak,Dl
             else if (iSUBIMixType(l) == 11) then
-=======
-            ! Begining of ternary mixing cases
-            ! Determine the mixing parameter type: L_Ci,Cj:Ak,Dl
-            else if ((iSUBIParamData(l,1) == 4) .AND. &
-                     (iSUBIParamData(l,2) == 2) .AND. &
-                     (iSUBIParamData(l,6) == 1)) then
->>>>>>> da5a475b
 
                 ! Loop through constituents associated with this parameter:
                 do k = 2, n + 1
@@ -1272,18 +1147,8 @@
                     end do
                 end if
 
-<<<<<<< HEAD
             ! Case 12: Determine the mixing parameter type: L_Ci,Cj:Va,Bk
             else if (iSUBIMixType(l) == 12) then
-=======
-            !%%%%%%%%%%%%%%%%%%%%%%%%%%%%%%%%%%%%%%%%%%%%%%%%%%%%%%%%%%%%%%%%%%%%%%%%%%%%%
-            ! Not properly working...
-            ! Determine the mixing parameter type: L_Ci,Cj:Va,Bk
-            else if ((iSUBIParamData(l,1) == 4) .AND. &
-                     (iSUBIParamData(l,2) == 2) .AND. &
-                     (iSUBIParamData(l,3) == 1) .AND. &
-                     (iSUBIParamData(l,4) == 1)) then
->>>>>>> da5a475b
 
                 ! Loop through constituents associated with this parameter:
                 do k = 2, n + 1
@@ -1296,7 +1161,6 @@
                         ! Cation - Ci
                         yCi = dSiteFraction(iSPI,s,c)
                         iCi = c
-<<<<<<< HEAD
                     else if (k == 3) then
                         ! Cation - Cj
                         yCj = dSiteFraction(iSPI,s,c)
@@ -1305,15 +1169,6 @@
                         ! Vacancy
                         yva = dSiteFraction(iSPI,s,c)
                     else if (k == 5) then
-=======
-                        chargeCi = dSublatticeCharge(iSPI,s,c)
-                    else if (k == iSUBIParamData(l,2) + 1) then
-                        ! Cation - Cj
-                        yCj = dSiteFraction(iSPI,s,c)
-                        iCj = c
-                        chargeCj = dSublatticeCharge(iSPI,s,c)
-                    else if (k == iSUBIParamData(l,2) + 3) then
->>>>>>> da5a475b
                         ! Neutral - Bk
                         yBi = dSiteFraction(iSPI,s,c)
                         iBi = c
@@ -1336,17 +1191,10 @@
                 ! Total Excess Gibbs Energy
                 gexcess = gexcess + gex
 
-<<<<<<< HEAD
                 do i = 1, nConstituentSublattice(iSPI, 1)
                     ! Q part:
                     dgdc1(i) = dgdc1(i) + gex * dSublatticeCharge(iSPI,1,i) / q
                     ! Derivative with respect to C
-=======
-                do i = 1, nConstituentSublattice(iSPI,1)
-                    ! Q part:
-                    dgdc1(i) = dgdc1(i) + gex * dSublatticeCharge(iSPI,1,i) / q
-                    ! Derivative with respect to Ci
->>>>>>> da5a475b
                     if (i == iCi) then
                         ! prefactor part
                         dgdc1(i) = dgdc1(i) + gex / yCi
@@ -1366,22 +1214,14 @@
                 end do
 
                 do i = 1, nConstituentSublattice(iSPI,2)
-<<<<<<< HEAD
-                  ! Derivative with respect to Bk
-=======
                     ! Derivative with respect to Bk
->>>>>>> da5a475b
                     if (i == iBi) then
                         ! prefactor part
                         dgdc2(i) = dgdc2(i) + gex / yBi
                         ! f part
                         dgdc2(i) = dgdc2(i) - gex / (3D0 * v)
                         ! other v part
-<<<<<<< HEAD
                         if (iRegularParam(l,n+2) == 2) dgdc2(i) = dgdc2(i) + gex / v
-=======
-                        if (iRegularParam(l,n+2) == 2) dgdc1(i) = dgdc1(i) + gex / v
->>>>>>> da5a475b
                     ! Derivative with respect to Va
                     else if (cConstituentNameSUB(iSPI,2,i) == 'Va') then
                         ! prefactor part
@@ -1389,13 +1229,8 @@
                         ! f part
                         dgdc2(i) = dgdc2(i) - (yCi + yCj) * gex / (3D0 * v)
                         ! other v part
-<<<<<<< HEAD
                         if (iRegularParam(l,n+2) == 0) dgdc2(i) = dgdc2(i) + yCi * gex / v
                         if (iRegularParam(l,n+2) == 1) dgdc2(i) = dgdc2(i) + yCj * gex / v
-=======
-                        if (iRegularParam(l,n+2) == 0) dgdc1(i) = dgdc1(i) + yCi * gex / v
-                        if (iRegularParam(l,n+2) == 1) dgdc1(i) = dgdc1(i) + yCj * gex / v
->>>>>>> da5a475b
                     end if
                 end do
 
@@ -1405,23 +1240,7 @@
                 INFOThermo = 36
                 return
             end if
-<<<<<<< HEAD
-
-            !print*,"gexcess:", (gexcess)*dIdealConstant * dTemperature
-            !print*,"l",l
-            !print*,"gextest(l)",gextest(l)
-            !print*,"-------------------------"
-            !print*,""
         end do LOOP_Param
-        !print*,"gextest(:)",gextest(:)*dIdealConstant * dTemperature
-        !print*,"Sum(gextest(:))",Sum(gextest)*dIdealConstant * dTemperature
-
-        !print*,"cConstituentNameSUB(iSPI,s,c)",cConstituentNameSUB(iSPI,s,c)
-        !print*,"dSiteFraction(iSPI,s,c)",dSiteFraction(iSPI,s,c)
-=======
-        end do LOOP_Param
->>>>>>> da5a475b
-
 
         ! REFERENCE GIBBS ENERGY AND IDEAL MIXING
         ! ---------------------------------------
@@ -1454,13 +1273,6 @@
         do i = 1, nConstituentSublattice(iSPI,2)
             gideal = gideal + q * dSiteFraction(iSPI,2,i) * DLOG(dSiteFraction(iSPI,2,i))
         end do
-
-        ! print*,"p",p,"   q",q
-        ! print*,"gref",gref*dIdealConstant * dTemperature
-        ! print*,"gideal",gideal*dIdealConstant * dTemperature
-        ! print*,"gref+gideal:", (gref+gideal)*dIdealConstant * dTemperature
-        ! print*,"gref+gideal+gexcess:", (gref+gideal+gexcess)*dIdealConstant * dTemperature
-        ! print*,""
 
         ! For Sublattice Number 1
         do i = 1, nConstituentSublattice(iSPI,1)
@@ -1533,24 +1345,15 @@
                 end if
             end do
         end do
-        ! print*,"After All"
-        ! print*,"dgdc1(:)",dgdc1(:)*dIdealConstant * dTemperature
-        ! print*,"dgdc2(:)",dgdc2(:)*dIdealConstant * dTemperature
-        ! print*,""
 
         cc1 = 0D0
 
         ! Compute the chemical potential for each phase component assuming ideal mixing:
         LOOP_Ideal: do i = iFirst, iLast
-            ! print*,""
-            ! print*,"i",i
-            ! print*,""
             ! Relative species index:
             m = i - iFirst + 1
             k1 = iConstituentSublattice(iSPI,1,m)
             k2 = iConstituentSublattice(iSPI,2,m)
-            !cc1 = dSublatticeCharge(iSPI,1,k1)
-            !print*,"k1",k1
 
             kc1 = 1D0
             ! cation / vacancy
@@ -1577,20 +1380,14 @@
                 ! cation / (anion or vacancy)
                 if (k1 > 0) then
                     dydn = -kc2 * dSiteFraction(iSPI,1,j) / dSub1Total
-                    ! print*,"dydn - Cation Sublattice - 1:   ",dydn
                     if (j == k1) dydn = dydn + kc2 / dSub1Total
                     dChemicalPotential(i) = dChemicalPotential(i) + dydn * dgdc1(j) * dMolAtoms / dMol
-                    ! print*,"dydn - Cation Sublattice - Final:   ",dydn
-                    ! print*,"dydn * dgdc1(j) * dMolAtoms / dMol",dydn * dgdc1(j) * dMolAtoms / dMol
-                    ! print*,""
                 end if
             end do
-            ! print*,""
 
             dTest = 0D0
 
             do j = 1, nConstituentSublattice(iSPI,2)
-                ! print*,"j",j
                 ! cation / vacancy
                 if (cConstituentNameSUB(iSPI,2,k2) == 'Va') then
                     dydn = -dSiteFraction(iSPI,2,j)*(dSub1Total*cc1+(q-cc1)*dSub2Total*yva)/(dSub1Total*dSub2Total*q)
@@ -1621,24 +1418,10 @@
                         if (j == k2) dydn = dydn + cc1 / dSub2Total
                     end if
                 end if
-                ! print*,"dydn - Anion Sublattice:   ",dydn
                 dChemicalPotential(i) = dChemicalPotential(i) + dydn * dgdc2(j) * dMolAtoms / dMol
             end do
-            ! print*,""
-            ! print*,"-------------------------------------"
-            ! print*,""
-
         end do LOOP_Ideal
 
-        ! print*,"_______________________________________________________________________________"
-        ! print *, ' System Component 2', ' Mass [mol]  ', 'Chemical potential [J/mol]'
-        ! print *, ' ---------------- ', ' ----------  ', '--------------------------'
-        ! do i = 1, nSpecies
-        !     print '(A14,A1,ES15.4,A1, ES14.6)', cSpeciesName(i), ' ', dMolesSpecies(i), ' ', &
-        !     dChemicalPotential(i) * dIdealConstant * dTemperature
-        !
-        ! end do
-        ! print*,"_______________________________________________________________________________"
 
         deallocate(dgdc1,dgdc2)
         deallocate(dMolDerivatives)
@@ -1646,4 +1429,4 @@
 
     return
 
-end subroutine CompExcessGibbsEnergySUBI
+end subroutine CompExcessGibbsEnergySUBI