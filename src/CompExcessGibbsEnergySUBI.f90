<<<<<<< HEAD

    !-------------------------------------------------------------------------------------------------------------
    !
    !> \file    CompExcessGibbsEnergySUBI.f90
    !> \brief   Compute the partial molar excess Gibbs energy of mixing of solution phase constituents in a
    !!          SUBI solution phase.
    !> \author  M.H.A. Piro
    !> \date    January 19, 2021
    !> \sa      CompExcessGibbsEnergy.f90
    !> \sa      CompExcessGibbsEnergyRKMP.f90
    !> \sa      CompExcessGibbsEnergyQKTO.f90
    !
    !
    ! Revisions:
    ! ==========
    !
    !   Date            Programmer      Description of change
    !   ----            ----------      ---------------------
    !   01/19/2021      M. Poschmann     Original code
    !
    !
    ! Purpose:
    ! ========
    !
    !> \details The purpose of this subroutine is to compute the partial molar excess Gibbs energy of mixing
    !! (dPartialExcessGibbs) of all constituents in a non-ideal solution phase designated as 'SUBI'
    !! (Ionic Liquid Model).
    !!
    !
    ! Pertinent variables:
    ! ====================
    !
    !> \param[in] iSolnIndex    Absolute index of a solution phase
    !
    ! nSpeciesPhase             An integec vector representing the last index of a species in a particular
    !                            solution phase
    ! nParamPhase               An integer vector representing the number of parameters for a particular phase.
    ! nSublattice               An integer scalar representing the number of sublattices associated with this
    !                            particular phase (used for convenience).
    ! nSublatticePhase          An integer vector representing the number of sublattices for each charged phase.
    ! iSPI           An integer scalar representing the relative index of the charged phase.
    ! iParam                    An integer scalar representing the index number of a parameter.
    ! iPhaseSublattice          An integer vector representing the relative index of a charged phase corresponding
    !                            to each solution phase in the system.  Thus, it is equal to zero for a phase
    !                            that does not contain any sublattices.
    ! iRegularParam             An integer matrix representing the relative indices of species mixing for a
    !                            particular parmater.
    ! iFirst             An integer scalar representing the absolute index of the first species in a phase.
    ! iLast              An integer scalar representing the absolute index of the last species in a phase.
    ! dChemicalPotential        A double real vector representing the chemical potential for every species in the
    !                            system.
    ! dMolFraction              A double real vector representing hte mole fraction of all species in the system.
    ! dSiteFraction             A double real array representing the site fraction of each constituent on each
    !                            sublattice.  The first dimension corresponds to the charged phase index, the
    !                            second dimension corresponds to the sublattice index and the third dimension
    !                            corresponds to the constituent index.
    ! dExcessGibbsParam         A double real vector representing the molar excess Gibbs energy of mixing for
    !                            each subsystem.
    ! dPartialExcessGibbs       Partial molar excess Gibbs energy of mixing of species.
    ! dMolFraction              Current estimated mole fraction.
    ! cSolnPhaseType            A character vector representing the solution phase type.
    ! iConstituentSublattice    An integer array representing the constituent index for a particular sublattice
    !                            phase.  The first dimension refers to the relative phase index for charged phases,
    !                            the second dimension represents the sublattice index and the third dimension
    !                            corresponds to the relative component index (not absolute).
    ! iFirstParam               An integer scalar representing the constituent index of the first constituent
    !                            that is being mixed for a mixing parameter.
    ! iSeconParam               An integer scalar representing the constituent index of the second constituent
    !                            that is being mixed for a mixing parameter.
    ! iSubParam                 An integer scalar representing the sublattice index corresponding to the mixing
    !                            parameter.
    !
    !-------------------------------------------------------------------------------------------------------------


subroutine CompExcessGibbsEnergySUBI(iSolnIndex)

    USE ModuleThermo
    USE ModuleThermoIO
    USE ModuleGEMSolver

    implicit none

    integer :: i, j, l, k1, l1, k2, l2, m, n, c, d, k, s
    integer :: iSolnIndex, nSublattice, iSPI, iExponent
    integer :: iMixTypeVa , iMixTypeBi, iMixTypeAni
    integer :: iFirst, iLast, iFirstParam, iSecondParam, iFirstParam2, iSecondParam2
    integer, dimension(:), allocatable:: iMixType
    real(8) :: dSub1Total, dSub2Total, dydn
    real(8) :: dSum, p, q, kc1, kc2, lc1, lc2, gref, gideal, gexcess, natom, yva, dMol, dMolAtoms
    real(8), dimension(:), allocatable :: dgdc1, dgdc2, dMolDerivatives
    real(8) :: dPreFactor, dFirstParam, dSecondParam, dThirdParam, dFourthParam
    real(8) :: y1, y2, y3, y4, f, chargeCi, chargeCj
    character(8) :: cDummyBi, cDummyCi, cDummyCj, cDummyAi, cDummyAj

print*,""
print*,""
print*,"                          CompExcessGibbsEnergySUBI.f90"
print*,""
print*,""

    ! Only proceed if the correct phase type is selected:
    IF_SUBL: if (cSolnPhaseType(iSolnIndex) == 'SUBI') then

        ! Define temporary variables for sake of convenience:
        iSPI = iPhaseSublattice(iSolnIndex)
        nSublattice     = nSublatticePhase(iSPI)
        iFirst          = nSpeciesPhase(iSolnIndex-1) + 1
        iLast           = nSpeciesPhase(iSolnIndex)

        if (allocated(dgdc1)) deallocate(dgdc1)
        if (allocated(dgdc2)) deallocate(dgdc2)
        if (allocated(dMolDerivatives)) deallocate(dMolDerivatives)
        if (allocated(iMixType)) deallocate(iMixType)
        allocate(dgdc1(nConstituentSublattice(iSPI,1)),dgdc2(nConstituentSublattice(iSPI,2)))
        allocate(dMolDerivatives(iLast - iFirst + 1))
        allocate(iMixType(nParamPhase(iSolnIndex)))

        ! Initialize variables:
        dSiteFraction(iSPI,1:nSublattice,1:nMaxConstituentSys) = 0D0
        dChemicalPotential(iFirst:iLast)                       = 0D0
        dPartialExcessGibbs(iFirst:iLast)                      = 0D0
        dgdc1                                                  = 0D0
        dgdc2                                                  = 0D0
        dMolDerivatives                                        = 0D0
        iMixType                                               = 0

        ! Compute site fractions on first sublattice:
        do i = iFirst, iLast
            ! Relative component index:
            m = i - iFirst + 1
            c = iConstituentSublattice(iSPI,1,m)
            d = iConstituentSublattice(iSPI,2,m)

            if (cConstituentNameSUB(iSPI,2,d) == 'Va') then
                lc2 = 1D0
            else
                lc2 = -dSublatticeCharge(iSPI,2,d)
            end if
            if (c > 0) then
                dSiteFraction(iSPI,1,c) = dSiteFraction(iSPI,1,c) + dMolFraction(i) * lc2
            end if
        end do

        ! Correct first site fraction
        dSub1Total = 0D0
        do i = 1, nConstituentSublattice(iSPI,1)
            dSub1Total = dSub1Total + dSiteFraction(iSPI,1,i)
        end do
        do i = 1, nConstituentSublattice(iSPI,1)
            dSiteFraction(iSPI,1,i) = dSiteFraction(iSPI,1,i) / dSub1Total
        end do

        ! Compute Q
        q = 0D0
        do i = 1, nConstituentSublattice(iSPI,1)
            q = q + dSublatticeCharge(iSPI,1,i) * dSiteFraction(iSPI,1,i)
        end do

        ! Compute site fractions on second sublattice:
        do i = iFirst, iLast
            ! Relative component index:
            m = i - iFirst + 1
            c = iConstituentSublattice(iSPI,2,m)
            if ((cConstituentNameSUB(iSPI,2,c) == 'Va') .OR. &
                (dSublatticeCharge(iSPI,2,c) == 0D0)) then
                ! Vacancy or neutral get scaled by Q
                dSiteFraction(iSPI,2,c) = dSiteFraction(iSPI,2,c) + dMolFraction(i)
            else
                d = iConstituentSublattice(iSPI,1,m)
                dSiteFraction(iSPI,2,c) = dSiteFraction(iSPI,2,c) + dMolFraction(i) * dSublatticeCharge(iSPI,1,d)
            end if
        end do

        ! Correct second site fraction
        dSub2Total = 0D0
        yva = 0D0
        do i = 1, nConstituentSublattice(iSPI,2)
            dSub2Total = dSub2Total + dSiteFraction(iSPI,2,i)
        end do
        do i = 1, nConstituentSublattice(iSPI,2)
            dSiteFraction(iSPI,2,i) = dSiteFraction(iSPI,2,i) / dSub2Total
            ! find site fraction of vacancies
            if (cConstituentNameSUB(iSPI,2,i) == 'Va') yva = dSiteFraction(iSPI,2,i)
        end do

        ! Compute P
        p = 0D0
        do i = 1, nConstituentSublattice(iSPI,2)
            if (cConstituentNameSUB(iSPI,2,i) == 'Va') then
                ! Use Q as charge if this constituent is vacancy
                p = p + q * dSiteFraction(iSPI,2,i)
            else
                p = p - dSublatticeCharge(iSPI,2,i) * dSiteFraction(iSPI,2,i)
            end if
        end do

        ! Compute number of moles and its derivatives
        dMol = (p + (q * (1D0 - yva)))
        do j = iFirst, iLast
            ! Relative species index:
            n = j - iFirst + 1

            ! Store constituent indices:
            l1 = iConstituentSublattice(iSPI,1,n)
            l2 = iConstituentSublattice(iSPI,2,n)

            lc1 = 1D0
            if (l1 > 0) lc1 = dSublatticeCharge(iSPI,1,l1)
            if ((cConstituentNameSUB(iSPI,2,l2) == 'Va') .OR. &
                (dSublatticeCharge(iSPI,2,l2) == 0D0)) then
                lc2 = 1D0
            else
                lc2 = -dSublatticeCharge(iSPI,2,l2)
            end if

            if (cConstituentNameSUB(iSPI,2,l2) == 'Va') then
                ! cation / vacancy
                dMolDerivatives(n) = -dSub2Total * lc1
                do i = 1, nConstituentSublattice(iSPI,1)
                    dMolDerivatives(n) = dMolDerivatives(n) + dSub2Total*dSiteFraction(iSPI,1,i)*dSublatticeCharge(iSPI,1,i)
                end do
                do i = 1, nConstituentSublattice(iSPI,2)
                    ! Only include anions (not neutrals or vacancies)
                    if (.NOT.(cConstituentNameSUB(iSPI,2,i) == 'Va') .OR. &
                        (dSublatticeCharge(iSPI,2,i) == 0D0)) &
                    dMolDerivatives(n) = dMolDerivatives(n) + dSub1Total*dSiteFraction(iSPI,2,i)*(-dSublatticeCharge(iSPI,2,i))
                end do
            else if (dSublatticeCharge(iSPI,2,l2) == 0D0) then
                ! neutral
                do i = 1, nConstituentSublattice(iSPI,2)
                    ! Only include anions (not neutrals or vacancies)
                    if (.NOT.(cConstituentNameSUB(iSPI,2,i) == 'Va') .OR. &
                        (dSublatticeCharge(iSPI,2,i) == 0D0)) &
                    dMolDerivatives(n) = dMolDerivatives(n) + dSub1Total*dSiteFraction(iSPI,2,i)*(-dSublatticeCharge(iSPI,2,i))
                end do
            else
                ! cation / anion
                dMolDerivatives(n) = -(dSub1Total + dSub2Total) * lc1 * lc2
                do i = 1, nConstituentSublattice(iSPI,1)
                    dMolDerivatives(n) = dMolDerivatives(n)+dSub2Total*lc2*dSiteFraction(iSPI,1,i)*dSublatticeCharge(iSPI,1,i)
                end do
                do i = 1, nConstituentSublattice(iSPI,2)
                    ! Only include anions (not neutrals or vacancies)
                    if (.NOT.((cConstituentNameSUB(iSPI,2,i) == 'Va') .OR. &
                    (dSublatticeCharge(iSPI,2,i) == 0D0))) &
                    dMolDerivatives(n) = dMolDerivatives(n)+dSub1Total*lc1*dSiteFraction(iSPI,2,i)*(-dSublatticeCharge(iSPI,2,i))
                end do
            end if
            dMolDerivatives(n) = dMolDerivatives(n) / (dSub1Total*dSub2Total*dMol**2)
        end do

        ! Correct the mole fractions of phase components by the site fractions of the constituents
        dSum = 0D0
        LOOP_CorrectX: do i = iFirst, iLast
            dMolFraction(i) = 1D0
            m = i - iFirst + 1

            c = iConstituentSublattice(iSPI,2,m)
            d = iConstituentSublattice(iSPI,1,m)

            if ((cConstituentNameSUB(iSPI,2,c) == 'Va') .OR. &
                (dSublatticeCharge(iSPI,2,c) == 0D0)) then
                if (d > 0) dMolFraction(i) = dMolFraction(i) * dSiteFraction(iSPI,1,d)

                if (c > 0) dMolFraction(i) = dMolFraction(i) * dSiteFraction(iSPI,2,c)

            else
                if (d > 0) dMolFraction(i) = dMolFraction(i) * dSiteFraction(iSPI,1,d) / dSublatticeCharge(iSPI,1,d)

                if (c > 0) dMolFraction(i) = dMolFraction(i) * dSiteFraction(iSPI,2,c)

            end if
            dSum = dSum + dMolFraction(i)
        end do LOOP_CorrectX

        ! Normalize mole fractions and compute number of mole atoms per mole (yes that makes sense, don't think about it)
        dMolAtoms = 0D0
        do i = iFirst, iLast

            dMolFraction(i)  = dMolFraction(i) / dSum

            m = i - iFirst + 1
            d = iConstituentSublattice(iSPI,1,m)
            c = iConstituentSublattice(iSPI,2,m)
            if ((cConstituentNameSUB(iSPI,2,c) == 'Va') .OR. &
                (dSublatticeCharge(iSPI,2,c) == 0D0)) then
                dMolAtoms = dMolAtoms + dMolFraction(i)
            else
                dMolAtoms = dMolAtoms + dMolFraction(i) * (dSublatticeCharge(iSPI,1,d) - dSublatticeCharge(iSPI,2,c))
            end if
        end do

        dStoichSublattice(iSPI,1) = p
        dStoichSublattice(iSPI,2) = q

        !---------------------------------------------------------------
        !                        EXCESS TERMS
        ! --------------------------------------------------------------
        gexcess = 0D0

        ! Loop through parameters:
        LOOP_Param: do l = nParamPhase(iSolnIndex-1) + 1, nParamPhase(iSolnIndex)
            ! Return control to the parent subroutine if there aren't any interaction parameters for this phase:
            if (nParamPhase(iSolnIndex) - nParamPhase(iSolnIndex-1) == 0) exit LOOP_Param
            ! Reinitialize temporary variable:
            dPreFactor = 1D0
            iFirstParam = 0
            iSecondParam = 0
            iFirstParam2 = 0
            iSecondParam2 = 0
            dFirstParam = 0D0
            dSecondParam = 0D0
            dThirdParam = 0D0
            dFourthParam = 0D0
            y1 = 0D0
            y2 = 0D0
            y3 = 0D0
            y4 = 0D0
            f = 0D0

            ! Store the number of constituents involved in this parameter:
            n = iRegularParam(l,1)

            ! Determine the mixing parameter type: L_Ci:Aj,Dk
            if ((iSUBIParamData(l,1) == 1) .AND. &
                (iSUBIParamData(l,2) == 3) .AND. &
                (iSUBIParamData(l,3) == 2) .AND. &
                (iSUBIParamData(l,4) /= 0)) then
                ! Defines the mixing case type: L_Ci:Aj,Dk
                iMixType(l) = 1

                ! Loop through constituents associated with this parameter:
                do k = 2, n + 1
                    ! Determine constituent and sublattice indices:
                    c = MOD(iRegularParam(l,k), 10000)
                    s = iRegularParam(l,k) - c
                    s = s / 10000

                    ! Compute prefactor term:
                    dPreFactor = dPreFactor * dSiteFraction(iSPI,s,c)

                    ! Store the first and second site fractions:
                    if (k == iSUBIParamData(l,2)) then
                        dFirstParam = dSiteFraction(iSPI,s,c)

                    else if (k == iSUBIParamData(l,2) + 1) then
                        dSecondParam = dSiteFraction(iSPI,s,c)

                    end if
                end do

                ! Multiply prefactor term by excess Gibbs energy parameter:
                iExponent = iRegularParam(l,n+2)
                ! Excess Gibbs energy equation for L_Ci:Aj,Dk case
                gexcess = gexcess + dPreFactor * dExcessGibbsParam(l) * (dFirstParam - dSecondParam)**(iExponent)

              ! Determine the mixing parameter type: L_Ci,Cj:(Va or Ak)
            else if ((iSUBIParamData(l,1) == 1) .AND. &
                     (iSUBIParamData(l,2) == 2) .AND. &
                     (iSUBIParamData(l,3) == 2)) then

                ! Loop through constituents associated with this parameter:
                do k = 2, n + 1
                    ! Determine constituent and sublattice indices:
                    c = MOD(iRegularParam(l,k), 10000)
                    s = iRegularParam(l,k) - c
                    s = s / 10000

                    ! Store the first and second site fractions:
                    if (k-1 == iSUBIParamData(l,1)) then
                        dFirstParam = dSiteFraction(iSPI,s,c)
                        ! Compute prefactor term:
                        dPreFactor = dPreFactor * dSiteFraction(iSPI,s,c)

                    else if (k == iSUBIParamData(l,2)+1) then
                        dSecondParam = dSiteFraction(iSPI,s,c)
                        ! Compute prefactor term:
                        dPreFactor = dPreFactor * dSiteFraction(iSPI,s,c)

                    !Determine if the last mixing constituent is a vacancy or anion
                    else if ((cConstituentNameSUB(iSPI,s,c) == 'Va') .AND. &
                        (k == n + 1)) then
                        ! Defines the mixing case type: L_Ci,Cj:Va
                        iMixType(l) = 2

                        dThirdParam = dSiteFraction(iSPI,s,c)
                        ! Compute prefactor term:
                        dPreFactor = dPreFactor * dSiteFraction(iSPI,s,c)**2

                    else if ((dSublatticeCharge(iSPI,s,c) < 0D0) .AND. &
                        (cConstituentNameSUB(iSPI,s,c) /= 'Va') .AND. &
                        (k == n + 1)) then
                        ! Defines the mixing case type: L_Ci,Cj:Ak
                        iMixType(l) = 3
                        ! Compute prefactor term:
                        dPreFactor = dPreFactor * dSiteFraction(iSPI,s,c)

                    else
                        print *, 'Unrecognized excess mixing term in SUBI phase ', cSolnPhaseName(iSolnIndex)
                        INFOThermo = 36

                    end if
                end do

                ! Multiply prefactor term by excess Gibbs energy parameter:
                iExponent = iRegularParam(l,n+2)

                ! Excess Gibbs energy equation for L_Ci,Cj:Va case
                if (iMixType(l) == 2) then

                    gexcess = gexcess + q * dPreFactor * dExcessGibbsParam(l) * &
                            (dFirstParam - dSecondParam)**(iExponent)

                ! Excess Gibbs energy equation for L_Ci,Cj:Ak case
                else if (iMixType(l) == 3) then

                    gexcess = gexcess + dPreFactor * dExcessGibbsParam(l) * &
                            (dFirstParam - dSecondParam)**(iExponent)

                end if
            ! Determine the mixing parameter type: L_Ci:Va,Bj
            else if ((iSUBIParamData(l,1) == 1) .AND. &
                     (iSUBIParamData(l,2) == 3) .AND. &
                     (iSUBIParamData(l,3) == 2) .AND. &
                     (iSUBIParamData(l,7) == 0)) then

                ! Defines the mixing case type: L_Ci:Va,Bj
                iMixType(l) = 4

                ! Loop through constituents associated with this parameter:
                do k = 2, n + 1
                    ! Determine constituent and sublattice indices:
                    c = MOD(iRegularParam(l,k), 10000)
                    s = iRegularParam(l,k) - c
                    s = s / 10000

                    ! Compute prefactor term:
                    dPreFactor = dPreFactor * dSiteFraction(iSPI,s,c)

                    ! Store the first and second site fractions:
                    if (k == iSUBIParamData(l,2) - 1) then
                        ! cation - Ci
                        dFirstParam = dSiteFraction(iSPI,s,c)

                    else if (k == iSUBIParamData(l,2)) then
                        ! vacancy - Va
                        dSecondParam = dSiteFraction(iSPI,s,c)

                    else if (k == iSUBIParamData(l,2) + 1) then
                        ! nuetral - Bj
                        dThirdParam = dSiteFraction(iSPI,s,c)

                    end if
                end do

                ! Multiply prefactor term by excess Gibbs energy parameter:
                iExponent = iRegularParam(l,n+2)
                ! Excess Gibbs energy equation for L_Ci:Va,Bj case
                gexcess = gexcess + q * dPreFactor * dExcessGibbsParam(l) * &
                         (dFirstParam * dSecondParam - dThirdParam)**(iExponent)

            ! Begining of ternary mixing cases
            ! Determine the mixing parameter type: L_Ci,Cj:Ak,Dl
            else if ((iSUBIParamData(l,1) == 2) .AND. &
                     (iSUBIParamData(l,2) == 2) .AND. &
                     (iSUBIParamData(l,3) == 2) .AND. &
                     (iSUBIParamData(l,4) == 4) .AND. &
                     (iSUBIParamData(l,5) == 2) .AND. &
                     (iSUBIParamData(l,7) /= 0)) then

                ! Defines the mixing case type: L_Ci,Cj:Ak,Dl
                iMixType(l) = 11

                ! Loop through constituents associated with this parameter:
                do k = 2, n + 1
                    ! Determine constituent and sublattice indices:
                    c = MOD(iRegularParam(l,k), 10000)
                    s = iRegularParam(l,k) - c
                    s = s / 10000

                    ! Compute prefactor term:
                    dPreFactor = dPreFactor * dSiteFraction(iSPI,s,c)

                    ! Store the first and second site fractions:
                    if (k == iSUBIParamData(l,2)) then
                        ! cation - Ci
                        dFirstParam = dSiteFraction(iSPI,s,c)

                    else if (k == iSUBIParamData(l,2) + 1) then
                        ! cation - Cj
                        dSecondParam = dSiteFraction(iSPI,s,c)

                    else if (k == iSUBIParamData(l,2) + 2) then
                        ! anion - Ak
                        dThirdParam = dSiteFraction(iSPI,s,c)

                    else if (k == iSUBIParamData(l,2) + 3) then
                        ! Dl
                        dFourthParam = dSiteFraction(iSPI,s,c)
                    end if
                end do

                ! Multiply prefactor term by excess Gibbs energy parameter:
                iExponent = iRegularParam(l,n+2)
                ! Excess Gibbs energy equation for L_Ci,Cj:Ak,Dl case
                ! Part 1 of equation:
                if (((iExponent * 2) + 1) <= l) then
                    gexcess = gexcess + dPreFactor * dExcessGibbsParam((iExponent * 2) + 1) &
                              * (dFirstParam - dSecondParam)**(iExponent)
                end if
                ! Part 2 of equation:
                if ((iExponent >= 1) .AND. &
                   (iExponent * 2 <= l)) then
                    gexcess = gexcess + dPreFactor * dExcessGibbsParam(iExponent * 2) * (dThirdParam - dFourthParam)**(iExponent)

                end if
            !%%%%%%%%%%%%%%%%%%%%%%%%%%%%%%%%%%%%%%%%%%%%%%%%%%%%%%%%%%%%%%%%%%%%%%%%%%%%%
            ! Not properly working...
            ! Determine the mixing parameter type: L_Ci,Cj:Va,Bk
            else if ((iSUBIParamData(l,1) == 2) .AND. &
                     (iSUBIParamData(l,2) == 2) .AND. &
                     (iSUBIParamData(l,3) == 2) .AND. &
                     (iSUBIParamData(l,4) == 4) .AND. &
                     (iSUBIParamData(l,5) == 2) .AND. &
                     (iSUBIParamData(l,7) == 0)) then

                ! Defines the mixing case type: L_Ci,Cj:Va,Bk
                iMixType(l) = 12

                ! Loop through constituents associated with this parameter:
                do k = 2, n + 1
                    ! Determine constituent and sublattice indices:
                    c = MOD(iRegularParam(l,k), 10000)
                    s = iRegularParam(l,k) - c
                    s = s / 10000

                    if (k == iSUBIParamData(l,2)) then
                        ! Cation - Ci
                        y1 = dSiteFraction(iSPI,s,c)
                        ! Compute prefactor term:
                        dPreFactor = dPreFactor * dSiteFraction(iSPI,s,c)
                    else if (k == iSUBIParamData(l,2) + 1) then
                        ! Cation - Cj
                        y2 = dSiteFraction(iSPI,s,c)
                        ! Compute prefactor term:
                        dPreFactor = dPreFactor * dSiteFraction(iSPI,s,c)
                    else if (k == iSUBIParamData(l,2) + 2) then
                        ! Vacancy
                        y3 = dSiteFraction(iSPI,s,c)
                        ! Compute prefactor term:
                        dPreFactor = dPreFactor * dSiteFraction(iSPI,s,c)**2
                    else if (k == iSUBIParamData(l,2) + 3) then
                        ! Neutral - Bk
                        y4 = dSiteFraction(iSPI,s,c)
                        ! Compute prefactor term:
                        dPreFactor = dPreFactor * dSiteFraction(iSPI,s,c)
                    end if
                end do

                f = (1D0 - y1 * y3 - y2 * y3 - y4)/3D0
                ! Excess Gibbs energy equation for L_Ci,Cj:Va,Bk case
                if (iRegularParam(l,(iRegularParam(l,1) + 2)) == 0) then
                    gexcess = gexcess + q * dPreFactor * (y1 * y3 + f) * dExcessGibbsParam(l)
                else if (iRegularParam(l,(iRegularParam(l,1) + 2)) == 1) then
                    gexcess = gexcess + q * dPreFactor * (y2 * y3 + f) * dExcessGibbsParam(l)
                else if (iRegularParam(l,(iRegularParam(l,1) + 2)) == 2) then
                    ! In factsage 8 - y4 is positive and Factsage 6.2 y4 is negative
                    gexcess = gexcess + q * dPreFactor * (y4 + f) * dExcessGibbsParam(l)
                else if (iRegularParam(l,(iRegularParam(l,1) + 2)) == 3) then
                    print *, 'Unrecognized excess mixing term in SUBI phase ', cSolnPhaseName(iSolnIndex)
                    INFOThermo = 36
                    return
                end if
            else
                print *, 'Unrecognized excess mixing term in SUBI phase ', cSolnPhaseName(iSolnIndex)
                INFOThermo = 36
                return
            end if

            print*,"iMixType(l)",iMixType(l)
            print*,"-------------------------"
            print*,""
        end do LOOP_Param
        !print*,"iSUBIParamData(l,2)",iSUBIParamData(l,2) - 1
        !print*,"cConstituentNameSUB(iSPI,s,c)",cConstituentNameSUB(iSPI,s,c)
        !print*,"dSiteFraction(iSPI,s,c)",dSiteFraction(iSPI,s,c)

        !---------------------------------------------------------------
        !                      DERIVED EXCESS TERMS
        ! --------------------------------------------------------------

        ! Loop through parameters:
        LOOP_Param_Derivatives: do l = nParamPhase(iSolnIndex-1) + 1, nParamPhase(iSolnIndex)
            ! Return control to the parent subroutine if there aren't any interaction parameters for this phase:
            if (nParamPhase(iSolnIndex) - nParamPhase(iSolnIndex-1) == 0) exit LOOP_Param_Derivatives

            ! Reinitialize temporary variable:
            dPreFactor = 1D0
            iFirstParam = 0
            iSecondParam = 0
            iFirstParam2 = 0
            iSecondParam2 = 0

            y1 = 0D0
            y2 = 0D0
            y3 = 0D0
            y4 = 0D0

            f = 0D0
            chargeCi = 0D0
            chargeCj = 0D0

            iMixTypeVa = 0
            iMixTypeBi = 0
            iMixTypeAni = 0

            cDummyAi = ' '
            cDummyAj = ' '
            cDummyBi = ' '
            cDummyCi = ' '
            cDummyCj = ' '

            ! Store the number of constituents involved in this parameter:
            n = iRegularParam(l,1)

            ! Determine the mixing parameter type
            ! This is Case -> L_Ci:Aj,Dk where Dk is a vacancy, neutral or anion
            if (iMixType(l) == 1) then
                ! Loop through constituents associated with this parameter:
                do k = 2, n + 1
                    ! Determine constituent and sublattice indices:
                    c = MOD(iRegularParam(l,k), 10000)
                    s = iRegularParam(l,k) - c
                    s = s / 10000

                    ! Establishing the site fractions for the L_Ci:Aj,Dk cases
                    if (k == iSUBIParamData(l,2) - 1) then
                        y1 = dSiteFraction(iSPI,s,c)
                        cDummyCi = cConstituentNameSUB(iSPI,s,c)

                    else if (k == iSUBIParamData(l,2)) then
                        dFirstParam = dSiteFraction(iSPI,s,c)
                        y2 = dSiteFraction(iSPI,s,c)
                        cDummyAi = cConstituentNameSUB(iSPI,s,c)

                    else if (k == iSUBIParamData(l,2) + 1) then
                      ! Determining if Dl equals a vacancy, neutral or anion
                      if (cConstituentNameSUB(iSPI,s,c) == 'Va') then
                        ! vacancy case
                        iMixTypeVa = 1
                      else if (dSublatticeCharge(iSPI,s,c) == 0D0) then
                        ! neutral case
                        iMixTypeBi = 1
                        cDummyBi = cConstituentNameSUB(iSPI,s,c)
                      else if ((dSublatticeCharge(iSPI,s,c) < 0D0) .AND. &
                               (cConstituentNameSUB(iSPI,s,c) /= 'Va')) then
                        ! anion case
                        iMixTypeAni = 1
                        cDummyAj = cConstituentNameSUB(iSPI,s,c)

                      end if
                        dSecondParam = dSiteFraction(iSPI,s,c)
                        y3 = dSiteFraction(iSPI,s,c)

                    end if
                    ! L term exponent value
                    iExponent = iRegularParam(l,n+2)
                end do

                ! Chemical potential with respect to the first sublattice
                do i = 1, nConstituentSublattice(iSPI,1)
                    if (cConstituentNameSUB(iSPI,1,i) == cDummyCi) then
                        dgdc1(i) = dgdc1(i) + y2 * y3 * dExcessGibbsParam(l) * (dFirstParam - dSecondParam)**(iExponent)
                    end if
                end do

                ! Chemical potential with respect to the second sublattice
                do i = 1, nConstituentSublattice(iSPI,2)

                    if ((cConstituentNameSUB(iSPI,2,i) == cDummyBi) .AND. &
                        (iMixTypeBi == 1)) then
                        ! neutral
                        dgdc2(i) = dgdc2(i) + y1 * y2 * dExcessGibbsParam(l) * (dFirstParam - dSecondParam)**(iExponent)

                        dgdc2(i) = dgdc2(i) + y1 * y2 * y3 * dExcessGibbsParam(l) * &
                                   iExponent * (dFirstParam - dSecondParam)**(iExponent-1) * (-1)

                    else if ((cConstituentNameSUB(iSPI,2,i) == 'Va') .AND. &
                        (iMixTypeVa == 1)) then
                        ! cation / vacancy
                        dgdc2(i) = dgdc2(i) + y1 * y2 * dExcessGibbsParam(l) * (dFirstParam - dSecondParam)**(iExponent)

                        dgdc2(i) = dgdc2(i) + y1 * y2 * y3 * dExcessGibbsParam(l) * &
                                   iExponent * (dFirstParam - dSecondParam)**(iExponent-1) * (-1)

                    else if (cConstituentNameSUB(iSPI,2,i) == cDummyAi) then
                        ! cation / anion
                        dgdc2(i) = dgdc2(i) + y1 * y3 * dExcessGibbsParam(l) * (dFirstParam - dSecondParam)**(iExponent)

                        dgdc2(i) = dgdc2(i) + y1 * y2 * y3 * dExcessGibbsParam(l) * &
                                   iExponent * (dFirstParam - dSecondParam)**(iExponent-1) * (1)

                        if ((iMixTypeAni == 1)) then
                            ! If D_k is an anion
                            dgdc2(i) = dgdc2(i) + y1 * y2 * dExcessGibbsParam(l) * (dFirstParam-dSecondParam)**(iExponent)

                            dgdc2(i) = dgdc2(i) + y1 * y2 * y3 * dExcessGibbsParam(l) * &
                                       iExponent * (dFirstParam - dSecondParam)**(iExponent-1) * (-1)
                        end if
                    end if
                end do

            ! Determine the mixing parameter type
            ! This is Case -> L_Ci,Cj:Va
            else if (iMixType(l) == 2) then
                ! Loop through constituents associated with this parameter:
                do k = 2, n + 1
                    ! Determine constituent and sublattice indices:
                    c = MOD(iRegularParam(l,k), 10000)
                    s = iRegularParam(l,k) - c
                    s = s / 10000

                    ! Establishing the site fractions for this case
                    if (k-1 == iSUBIParamData(l,1)) then
                        dFirstParam = dSiteFraction(iSPI,s,c)
                        ! Cation - Ci
                        y1 = dSiteFraction(iSPI,s,c)
                        cDummyCi = cConstituentNameSUB(iSPI,s,c)
                        chargeCi = dSublatticeCharge(iSPI,s,c)

                    else if (k == iSUBIParamData(l,2) + 1) then
                        dSecondParam = dSiteFraction(iSPI,s,c)
                        ! Cation - Cj
                        y2 = dSiteFraction(iSPI,s,c)
                        cDummyCj = cConstituentNameSUB(iSPI,s,c)
                        chargeCj = dSublatticeCharge(iSPI,s,c)

                    else if (cConstituentNameSUB(iSPI,s,c) == 'Va') then
                        ! vacancy
                        y3 = dSiteFraction(iSPI,s,c)

                    end if
                    iExponent = iRegularParam(l,n+2)
                end do

                ! First sublattice - Cation:vacancy contributions
                do i = 1, nConstituentSublattice(iSPI,1)

                    ! Derivative with respect to Ci
                    if (cConstituentNameSUB(iSPI,1,i) == cDummyCi) then

                        dgdc1(i) = dgdc1(i) + q * y2 * y3**2 * dExcessGibbsParam(l) * &
                                  (dFirstParam - dSecondParam)**(iExponent)

                        dgdc1(i) = dgdc1(i) + chargeCi * y1 * y2 * y3**2 * dExcessGibbsParam(l) * &
                                  (dFirstParam - dSecondParam)**(iExponent)

                        dgdc1(i) = dgdc1(i) + q * y1 * y2 * y3**2 * dExcessGibbsParam(l) * &
                                   iExponent * (dFirstParam - dSecondParam)**(iExponent - 1) * (1)

                    ! Derivative with respect to Cj
                  else if (cConstituentNameSUB(iSPI,1,i) == cDummyCj) then

                        dgdc1(i) = dgdc1(i) + q * y1 * y3**2 * dExcessGibbsParam(l) * &
                                  (dFirstParam - dSecondParam)**(iExponent)

                        dgdc1(i) = dgdc1(i) + chargeCj * y1 * y2 * y3**2 * dExcessGibbsParam(l) * &
                                  (dFirstParam - dSecondParam)**(iExponent)

                        dgdc1(i) = dgdc1(i) + q * y1 * y2 * y3**2 * dExcessGibbsParam(l) * &
                                   iExponent * (dFirstParam - dSecondParam)**(iExponent - 1) * (-1)

                    end if
                end do

                ! Second sublattice - Cation:vacancy contributions
                do i = 1, nConstituentSublattice(iSPI,2)
                    if (cConstituentNameSUB(iSPI,2,i) == 'Va') then
                        dgdc2(i) = dgdc2(i) + q * y1 * y2 * 2 * y3 * dExcessGibbsParam(l) * &
                                  (dFirstParam - dSecondParam)**(iExponent)
                    end if
                end do

            ! Determine the mixing parameter type
            ! This is Case -> L_Ci,Cj:Ak
            else if (iMixType(l) == 3) then
                ! Loop through constituents associated with this parameter:
                do k = 2, n + 1
                    ! Determine constituent and sublattice indices:
                    c = MOD(iRegularParam(l,k), 10000)
                    s = iRegularParam(l,k) - c
                    s = s / 10000

                    ! Establishing the site fractions for this case
                    if (k-1 == iSUBIParamData(l,1)) then
                        dFirstParam = dSiteFraction(iSPI,s,c)
                        ! Cation - Ci
                        y1 = dSiteFraction(iSPI,s,c)
                        cDummyCi = cConstituentNameSUB(iSPI,s,c)

                    else if (k == iSUBIParamData(l,2) + 1) then
                        dSecondParam = dSiteFraction(iSPI,s,c)
                        ! Cation - Cj
                        y2 = dSiteFraction(iSPI,s,c)
                        cDummyCj = cConstituentNameSUB(iSPI,s,c)

                    else if (dSublatticeCharge(iSPI,s,c) < 0D0) then
                        ! Anion
                        y3 = dSiteFraction(iSPI,s,c)
                        cDummyAi = cConstituentNameSUB(iSPI,s,c)

                    end if
                        iExponent = iRegularParam(l,n+2)
                end do

                ! First sublattice - Cation:vacancy contributions
                do i = 1, nConstituentSublattice(iSPI,1)

                    ! Derivative with respect to Ci
                    if (cConstituentNameSUB(iSPI,1,i) == cDummyCi) then

                        dgdc1(i) = dgdc1(i) + y2 * y3 * dExcessGibbsParam(l) * &
                                  (dFirstParam - dSecondParam)**(iExponent)

                        dgdc1(i) = dgdc1(i) + y1 * y2 * y3 * dExcessGibbsParam(l) * &
                                   iExponent * (dFirstParam - dSecondParam)**(iExponent - 1) * (1)

                    ! Derivative with respect to Cj
                    else if (cConstituentNameSUB(iSPI,1,i) == cDummyCj) then

                        dgdc1(i) = dgdc1(i) + y1 * y3 * dExcessGibbsParam(l) * &
                                  (dFirstParam - dSecondParam)**(iExponent)

                        dgdc1(i) = dgdc1(i) + y1 * y2 * y3 * dExcessGibbsParam(l) * &
                                   iExponent * (dFirstParam - dSecondParam)**(iExponent - 1) * (-1)
                    end if
                end do

                ! Second sublattice - Cation:vacancy contributions
                do i = 1, nConstituentSublattice(iSPI,2)
                    if (cConstituentNameSUB(iSPI,2,i) == cDummyAi) then
                        dgdc2(i) = dgdc2(i) + y1 * y2 * dExcessGibbsParam(l) * &
                                  (dFirstParam - dSecondParam)**(iExponent)

                    end if
                end do

            ! Determine the mixing parameter type
            ! This is Case -> L_Ci:Va,Bj
            else if (iMixType(l) == 4) then

                ! Loop through constituents associated with this parameter:
                do k = 2, n + 1
                    ! Determine constituent and sublattice indices:
                    c = MOD(iRegularParam(l,k), 10000)
                    s = iRegularParam(l,k) - c
                    s = s / 10000

                    ! Store the first and second site fractions:
                    if (k == iSUBIParamData(l,2) - 1) then
                        ! cation - Ci
                        dFirstParam = dSiteFraction(iSPI,s,c)
                        y1 = dSiteFraction(iSPI,s,c)
                        cDummyCi = cConstituentNameSUB(iSPI,s,c)
                        chargeCi = dSublatticeCharge(iSPI,s,c)

                    else if (k == iSUBIParamData(l,2)) then
                        ! vacancy - Va
                        dSecondParam = dSiteFraction(iSPI,s,c)
                        y2 = dSiteFraction(iSPI,s,c)

                    else if (k == iSUBIParamData(l,2) + 1) then
                        ! neutral - Bj
                        dThirdParam = dSiteFraction(iSPI,s,c)
                        y3 = dSiteFraction(iSPI,s,c)
                        cDummyBi = cConstituentNameSUB(iSPI,s,c)

                    end if
                    ! Multiply prefactor term by excess Gibbs energy parameter:
                    iExponent = iRegularParam(l,n+2)
                end do

                ! First sublattice
                do i = 1, nConstituentSublattice(iSPI,1)
                    if ((cConstituentNameSUB(iSPI,1,i) == cDummyCi) .AND. &
                        ((dFirstParam * dSecondParam - dThirdParam) /= 0D0)) then
                        ! cation - Ci
                        dgdc1(i) = dgdc1(i) + q * y2 * y3 * dExcessGibbsParam(l) * &
                                  (dFirstParam * dSecondParam - dThirdParam)**(iExponent)

                        dgdc1(i) = dgdc1(i) + chargeCi * y1 * y2 * y3 * dExcessGibbsParam(l) * &
                                  (dFirstParam * dSecondParam - dThirdParam)**(iExponent)

                        dgdc1(i) = dgdc1(i) + q * y1 * y2 * y3 * dExcessGibbsParam(l) * y2 * &
                                   iExponent * (dFirstParam * dSecondParam - dThirdParam)**(iExponent - 1)

                    else
                        dgdc1(i) = dgdc1(i) + 0D0

                    end if
                end do

                ! Second sublattice
                do i = 1, nConstituentSublattice(iSPI,2)
                    if ((cConstituentNameSUB(iSPI,2,i) == 'Va') .AND. &
                       ((dFirstParam * dSecondParam - dThirdParam) /= 0D0)) then
                        ! vacancy contributions
                        dgdc2(i) = dgdc2(i) + q * y1 * y3 * dExcessGibbsParam(l) * &
                                  (dFirstParam * dSecondParam - dThirdParam)**(iExponent)

                        dgdc2(i) = dgdc2(i) + q * y1 * y2 * y3 * dExcessGibbsParam(l) * y1 * &
                                   iExponent * (dFirstParam * dSecondParam - dThirdParam)**(iExponent - 1)

                    else if ((cConstituentNameSUB(iSPI,2,i) == cDummyBi) .AND. &
                            ((dFirstParam * dSecondParam - dThirdParam) /= 0D0)) then
                        ! neutral contributions
                        dgdc2(i) = dgdc2(i) + q * y1 * y2 * dExcessGibbsParam(l) * &
                                  (dFirstParam * dSecondParam - dThirdParam)**(iExponent)

                        dgdc2(i) = dgdc2(i) + q * y1 * y2 * y3 * dExcessGibbsParam(l) * (-1) * &
                                   iExponent * (dFirstParam * dSecondParam - dThirdParam)**(iExponent - 1)

                    else
                        dgdc2(i) = dgdc2(i) + 0D0

                    end if
                end do

            ! Determine the mixing parameter type
            ! This is Case -> L_Ci,Cj:Ak,Dl
            else if (iMixType(l) == 11) then
                ! Loop through constituents associated with this parameter:
                do k = 2, n + 1
                    ! Determine constituent and sublattice indices:
                    c = MOD(iRegularParam(l,k), 10000)
                    s = iRegularParam(l,k) - c
                    s = s / 10000

                    ! Compute prefactor term:
                    dPreFactor = dPreFactor * dSiteFraction(iSPI,s,c)

                    ! Store the first and second site fractions:
                    if (k == iSUBIParamData(l,2)) then
                        dFirstParam = dSiteFraction(iSPI,s,c)
                        ! Cation - Ci
                        y1 = dSiteFraction(iSPI,s,c)
                        cDummyCi = cConstituentNameSUB(iSPI,s,c)

                    else if (k == iSUBIParamData(l,2) + 1) then
                        dSecondParam = dSiteFraction(iSPI,s,c)
                        ! Cation - Cj
                        y2 = dSiteFraction(iSPI,s,c)
                        cDummyCj = cConstituentNameSUB(iSPI,s,c)

                    else if (k == iSUBIParamData(l,2) + 2) then
                        dThirdParam = dSiteFraction(iSPI,s,c)
                        ! Anion - Ai
                        y3 = dSiteFraction(iSPI,s,c)
                        cDummyAi = cConstituentNameSUB(iSPI,s,c)

                    else if (k == iSUBIParamData(l,2) + 3) then
                        dFourthParam = dSiteFraction(iSPI,s,c)
                        if (cConstituentNameSUB(iSPI,s,c) == 'Va') then
                            ! Vacancy - Va
                            y4 = dSiteFraction(iSPI,s,c)
                            iMixTypeVa = 1

                        else if (dSublatticeCharge(iSPI,s,c) == 0D0) then
                            ! Nuetral
                            y4 = dSiteFraction(iSPI,s,c)
                            cDummyBi = cConstituentNameSUB(iSPI,s,c)
                            iMixTypeBi = 1

                        else if ((dSublatticeCharge(iSPI,s,c) < 0D0) .AND. &
                                (cConstituentNameSUB(iSPI,s,c) /= 'Va')) then
                            ! Anion - Aj
                            y4 = dSiteFraction(iSPI,s,c)
                            cDummyAj = cConstituentNameSUB(iSPI,s,c)
                            iMixTypeAni = 1

                        end if
                    end if
                end do

                ! Multiply prefactor term by excess Gibbs energy parameter:
                iExponent = iRegularParam(l,n+2)

                do i = 1, nConstituentSublattice(iSPI,1)

                    ! Derivative with respect to Ci
                    if (cConstituentNameSUB(iSPI,1,i) == cDummyCi) then

                        if (((iExponent * 2) + 1) <= l) then
                            ! Part 1 of derivation
                            dgdc1(i) = dgdc1(i) + y2 * y3 * y4 * dExcessGibbsParam((iExponent * 2) + 1) * &
                                      (dFirstParam - dSecondParam)**(iExponent)
                            ! Part 3 of derivation
                            dgdc1(i) = dgdc1(i) + y1 * y2 * y3 * y4 * dExcessGibbsParam((iExponent * 2) + 1) * &
                                       1 * iExponent * (dFirstParam - dSecondParam)**(iExponent - 1)
                        end if

                        if ((iExponent >= 1) .AND. &
                            (iExponent * 2 <= l)) then
                            ! Part 2 of derivation
                            dgdc1(i) = dgdc1(i) + y2 * y3 * y4 * dExcessGibbsParam(iExponent * 2) * &
                                      (dThirdParam - dFourthParam)**(iExponent)
                        end if

                    ! Derivative with respect to Cj
                    else if (cConstituentNameSUB(iSPI,1,i) == cDummyCj) then

                        if (((iExponent * 2) + 1) <= l) then
                            ! Part 1 of derivation
                            dgdc1(i) = dgdc1(i) + y1 * y3 * y4 * dExcessGibbsParam((iExponent * 2) + 1) * &
                                      (dFirstParam - dSecondParam)**(iExponent)
                            ! Part 3 of derivation
                            dgdc1(i) = dgdc1(i) + y1 * y2 * y3 * y4 * dExcessGibbsParam((iExponent * 2) + 1) * &
                                     (-1) * iExponent * (dFirstParam - dSecondParam)**(iExponent - 1)
                        end if

                        if ((iExponent >= 1) .AND. &
                            (iExponent * 2 <= l)) then
                            ! Part 2 of derivation
                            dgdc1(i) = dgdc1(i) + y1 * y3 * y4 * dExcessGibbsParam(iExponent * 2) * &
                                      (dThirdParam - dFourthParam)**(iExponent)
                        end if
                    end if
                end do

                ! Chemical potential with respect to the second sublattice
                do i = 1, nConstituentSublattice(iSPI,2)

                    !! When Dl = Al or Bl - Cases untested... %%%%%%%%%%%%%%%%%%%%%%%%%%%%%%%%%%%%%%%%%%%%%%%%%%%%%%%%%%%%%%
                    ! If Dl is and neutral:
                    if ((cConstituentNameSUB(iSPI,2,i) == cDummyBi) .AND. &
                        (iMixTypeBi == 1)) then
                        ! neutral
                        if (((iExponent * 2) + 1) <= l) then
                            ! Part 1 of derivation
                            dgdc2(i) = dgdc2(i) + y1 * y2 * y3 * dExcessGibbsParam((iExponent * 2) + 1) * &
                                      (dFirstParam - dSecondParam)**(iExponent)
                        end if

                        if ((iExponent >= 1) .AND. &
                            (iExponent * 2 <= l)) then
                            ! Part 2 of derivation
                            dgdc2(i) = dgdc2(i) + y1 * y2 * y3 * dExcessGibbsParam(iExponent * 2) * &
                                      (dThirdParam - dFourthParam)**(iExponent)
                            ! Part 3 of derivation
                            dgdc2(i) = dgdc2(i) + y1 * y2 * y3 * y4 * dExcessGibbsParam(iExponent * 2) * &
                                      (-1) * iExponent * (dThirdParam - dFourthParam)**(iExponent - 1)
                        end if

                        ! If Dl is and vacancy:
                    else if ((cConstituentNameSUB(iSPI,2,i) == 'Va') .AND. &
                        (iMixTypeVa == 1)) then
                        ! cation / vacancy
                        if (((iExponent * 2) + 1) <= l) then
                            ! Part 1 of derivation
                            dgdc2(i) = dgdc2(i) + y1 * y2 * y3 * dExcessGibbsParam((iExponent * 2) + 1) * &
                                      (dFirstParam - dSecondParam)**(iExponent)
                        end if

                        if ((iExponent >= 1) .AND. &
                            (iExponent * 2 <= l)) then
                            ! Part 2 of derivation
                            dgdc2(i) = dgdc2(i) + y1 * y2 * y3 * dExcessGibbsParam(iExponent * 2) * &
                                      (dThirdParam - dFourthParam)**(iExponent)
                            ! Part 3 of derivation
                            dgdc2(i) = dgdc2(i) + y1 * y2 * y3 * y4 * dExcessGibbsParam(iExponent * 2) * &
                                      (-1) * iExponent * (dThirdParam - dFourthParam)**(iExponent - 1)
                        end if

                    else if ((cConstituentNameSUB(iSPI,2,i) == cDummyAi)) then
                        ! cation / anion
                        if (((iExponent * 2) + 1) <= l) then
                            ! Part 1 of derivation
                            dgdc2(i) = dgdc2(i) + y1 * y2 * y4 * dExcessGibbsParam((iExponent * 2) + 1) * &
                                      (dFirstParam - dSecondParam)**(iExponent)
                        end if

                        if ((iExponent >= 1) .AND. &
                            (iExponent * 2 <= l)) then
                            ! Part 2 of derivation
                            dgdc2(i) = dgdc2(i) + y1 * y2 * y4 * dExcessGibbsParam(iExponent * 2) * &
                                      (dThirdParam - dFourthParam)**(iExponent)
                              ! Part 3 of derivation
                            dgdc2(i) = dgdc2(i) + y1 * y2 * y3 * y4 * dExcessGibbsParam(iExponent * 2) * &
                                      (1) * iExponent * (dThirdParam - dFourthParam)**(iExponent - 1)
                        end if

                        ! If Dl is and anion:
                        if (iMixTypeAni == 1) then
                            ! cation / anion
                            if (((iExponent * 2) + 1) <= l) then
                                ! Part 1 of derivation
                                dgdc2(i) = dgdc2(i) + y1 * y2 * y3 * dExcessGibbsParam((iExponent * 2) + 1) * &
                                          (dFirstParam - dSecondParam)**(iExponent)
                            end if

                            if ((iExponent >= 1) .AND. &
                                (iExponent * 2 <= l)) then
                                ! Part 2 of derivation
                                dgdc2(i) = dgdc2(i) + y1 * y2 * y3 * dExcessGibbsParam(iExponent * 2) * &
                                          (dThirdParam - dFourthParam)**(iExponent)
                                ! Part 3 of derivation
                                dgdc2(i) = dgdc2(i) + y1 * y2 * y3 * y4 * dExcessGibbsParam(iExponent * 2) * &
                                          (-1) * iExponent * (dThirdParam - dFourthParam)**(iExponent - 1)
                            end if
                        end if
                    end if
                end do
            !%%%%%%%%%%%%%%%%%%%%%%%%%%%%%%%%%%%%%%%%%%%%%%%%%%%%%%%%%%%%%%%%%%%%%%%%%%%%%%%%%%%%%%%%%%
            ! Not properly working
            ! Determine the mixing parameter type
            ! This is Case -> L_Ci,Cj:Va,Bk
            else if (iMixType(l) == 12) then
                ! Loop through constituents associated with this parameter:
                do k = 2, n + 1
                    ! Determine constituent and sublattice indices:
                    c = MOD(iRegularParam(l,k), 10000)
                    s = iRegularParam(l,k) - c
                    s = s / 10000

                    if (k == iSUBIParamData(l,2)) then
                        ! Cation - Ci
                        y1 = dSiteFraction(iSPI,s,c)
                        cDummyCi = cConstituentNameSUB(iSPI,s,c)
                        chargeCi = dSublatticeCharge(iSPI,s,c)

                    else if (k == iSUBIParamData(l,2) + 1) then
                        ! Cation - Cj
                        y2 = dSiteFraction(iSPI,s,c)
                        cDummyCj = cConstituentNameSUB(iSPI,s,c)
                        chargeCj = dSublatticeCharge(iSPI,s,c)

                    else if (k == iSUBIParamData(l,2) + 2) then
                        ! Vacancy
                        y3 = dSiteFraction(iSPI,s,c)

                    else if (k == iSUBIParamData(l,2) + 3) then
                        ! Neutral - Bk
                        y4 = dSiteFraction(iSPI,s,c)
                        cDummyBi = cConstituentNameSUB(iSPI,s,c)
                    end if
                end do

                f = (1D0 - y1 * y3 - y2 * y3 - y4)/3D0

                do i = 1, nConstituentSublattice(iSPI,1)

                    ! Derivative with respect to Ci
                    if (cConstituentNameSUB(iSPI,1,i) == cDummyCi) then
                        print*,"l",l
                        print*,"dgdc1(i) Ci - 0",dgdc1(i)*dIdealConstant * dTemperature
                        ! Chemical potential equation for L_Ci,Cj:Va,Bk case
                        if (iRegularParam(l,(iRegularParam(l,1) + 2)) == 0) then
                            dgdc1(i) = dgdc1(i) + q * y2 * (y3**2) * y4 * (y1 * y3 + f) * dExcessGibbsParam(l)
                            print*,"dgdc1(i) Ci - 1",dgdc1(i)*dIdealConstant * dTemperature
                            ! adding a negative charge works for some random reason idk why...
                            dgdc1(i) = dgdc1(i) + (-chargeCi) * y1 * y2 * (y3**2) * y4 * (y1 * y3 + f) * dExcessGibbsParam(l)
                            print*,"dgdc1(i) Ci - 2",dgdc1(i)*dIdealConstant * dTemperature
                            dgdc1(i) = dgdc1(i) + q * y1 * y2 * (y3**2) * y4 * (2D0 / 3D0 * y3) * dExcessGibbsParam(l)
                            print*,"dgdc1(i) Ci - 3",dgdc1(i)*dIdealConstant * dTemperature

                        else if (iRegularParam(l,(iRegularParam(l,1) + 2)) == 1) then
                            dgdc1(i) = dgdc1(i) + q * y2 * (y3**2) * y4 * (y2 * y3 + f) * dExcessGibbsParam(l)
                            print*,"dgdc1(i) Ci - 4",dgdc1(i)*dIdealConstant * dTemperature
                            dgdc1(i) = dgdc1(i) + chargeCi * y1 * y2 * (y3**2) * y4 * (y2 * y3 + f) * dExcessGibbsParam(l)
                            print*,"dgdc1(i) Ci - 5",dgdc1(i)*dIdealConstant * dTemperature
                            dgdc1(i) = dgdc1(i) + q * y1 * y2 * (y3**2) * y4 * (-1D0 / 3D0 * y3) * dExcessGibbsParam(l)
                            print*,"dgdc1(i) Ci - 6",dgdc1(i)*dIdealConstant * dTemperature

                        else if (iRegularParam(l,(iRegularParam(l,1) + 2)) == 2) then
                            dgdc1(i) = dgdc1(i) + q * y2 * (y3**2) * y4 * (y4 + f) * dExcessGibbsParam(l)
                            print*,"dgdc1(i) Ci - 7",dgdc1(i)*dIdealConstant * dTemperature
                            dgdc1(i) = dgdc1(i) + chargeCi * y1 * y2 * (y3**2) * y4 * (y4 + f) * dExcessGibbsParam(l)
                            print*,"dgdc1(i) Ci - 8",dgdc1(i)*dIdealConstant * dTemperature
                            dgdc1(i) = dgdc1(i) + q * y1 * y2 * (y3**2) * y4 * (-1D0 / 3D0 * y3) * dExcessGibbsParam(l)
                            print*,"dgdc1(i) Ci - 9",dgdc1(i)*dIdealConstant * dTemperature

                        else if (iRegularParam(l,(iRegularParam(l,1) + 2)) == 3) then
                            print *, 'Unrecognized excess mixing term in SUBI phase ', cSolnPhaseName(iSolnIndex)
                            INFOThermo = 36
                            return

                        end if
                        print*,""

                        ! Derivative with respect to Cj
                    else if (cConstituentNameSUB(iSPI,1,i) == cDummyCj) then
                        print*,"dgdc1(i) Cj - 0",dgdc1(i)*dIdealConstant * dTemperature
                        ! Chemical potential equation for L_Ci,Cj:Va,Bk case
                        if (iRegularParam(l,(iRegularParam(l,1) + 2)) == 0) then
                            dgdc1(i) = dgdc1(i) + q * y1 * (y3**2) * y4 * (y1 * y3 + f) * dExcessGibbsParam(l)
                            print*,"dgdc1(i) Cj - 1",dgdc1(i)*dIdealConstant * dTemperature
                            dgdc1(i) = dgdc1(i) + chargeCj * y1 * y2 * (y3**2) * y4 * (y1 * y3 + f) * dExcessGibbsParam(l)
                            print*,"dgdc1(i) Cj - 2",dgdc1(i)*dIdealConstant * dTemperature
                            dgdc1(i) = dgdc1(i) + q * y1 * y2 * (y3**2) * y4 * (-1D0 / 3D0 * y3) * dExcessGibbsParam(l)
                            print*,"dgdc1(i) Cj - 3",dgdc1(i)*dIdealConstant * dTemperature

                        else if (iRegularParam(l,(iRegularParam(l,1) + 2)) == 1) then
                            dgdc1(i) = dgdc1(i) + q * y1 * (y3**2) * y4 * (y2 * y3 + f) * dExcessGibbsParam(l)
                            print*,"dgdc1(i) Cj - 4",dgdc1(i)*dIdealConstant * dTemperature
                            ! Had to do the weird negative charge thing here too
                            dgdc1(i) = dgdc1(i) + (-chargeCj) * y1 * y2 * (y3**2) * y4 * (y2 * y3 + f) * dExcessGibbsParam(l)
                            print*,"dgdc1(i) Cj - 5",dgdc1(i)*dIdealConstant * dTemperature
                            dgdc1(i) = dgdc1(i) + q * y1 * y2 * (y3**2) * y4 * (2D0 / 3D0 * y3) * dExcessGibbsParam(l)
                            print*,"dgdc1(i) Cj - 6",dgdc1(i)*dIdealConstant * dTemperature

                        else if (iRegularParam(l,(iRegularParam(l,1) + 2)) == 2) then
                            dgdc1(i) = dgdc1(i) + q * y1 * (y3**2) * y4 * (y4 + f) * dExcessGibbsParam(l)
                            print*,"dgdc1(i) Cj - 7",dgdc1(i)*dIdealConstant * dTemperature
                            dgdc1(i) = dgdc1(i) + chargeCj * y1 * y2 * (y3**2) * y4 * (y4 + f) * dExcessGibbsParam(l)
                            print*,"dgdc1(i) Cj - 8",dgdc1(i)*dIdealConstant * dTemperature
                            dgdc1(i) = dgdc1(i) + q * y1 * y2 * (y3**2) * y4 * (-1D0 / 3D0 * y3) * dExcessGibbsParam(l)
                            print*,"dgdc1(i) Cj - 9",dgdc1(i)*dIdealConstant * dTemperature

                        else if (iRegularParam(l,(iRegularParam(l,1) + 2)) == 3) then
                            print *, 'Unrecognized excess mixing term in SUBI phase ', cSolnPhaseName(iSolnIndex)
                            INFOThermo = 36
                            return

                        end if
                        print*,""
                    end if
                end do

                do i = 1, nConstituentSublattice(iSPI,2)

                    ! Derivative with respect to Bk
                    if (cConstituentNameSUB(iSPI,2,i) == cDummyBi) then
                        print*,"dgdc2(i) Bk - 0",dgdc2(i)*dIdealConstant * dTemperature
                        ! Chemical potential equation for L_Ci,Cj:Va,Bk case
                        if (iRegularParam(l,(iRegularParam(l,1) + 2)) == 0) then
                            dgdc2(i) = dgdc2(i) + q * y1 * y2 * (y3**2) * (y1 * y3 + f) * dExcessGibbsParam(l)
                            print*,"dgdc2(i) Bk - 1",dgdc2(i)*dIdealConstant * dTemperature
                            dgdc2(i) = dgdc2(i) + q * y1 * y2 * (y3**2) * y4 * (-1D0 / 3D0) * dExcessGibbsParam(l)
                            print*,"dgdc2(i) Bk - 2",dgdc2(i)*dIdealConstant * dTemperature

                        else if (iRegularParam(l,(iRegularParam(l,1) + 2)) == 1) then
                            dgdc2(i) = dgdc2(i) + q * y1 * (y3**2) * (y2 * y3 + f) * dExcessGibbsParam(l)
                            print*,"dgdc2(i) Bk - 3",dgdc2(i)*dIdealConstant * dTemperature
                            dgdc2(i) = dgdc2(i) + q * y1 * y2 * (y3**2) * y4 * (-1D0 / 3D0) * dExcessGibbsParam(l)
                            print*,"dgdc2(i) Bk - 4",dgdc2(i)*dIdealConstant * dTemperature

                        else if (iRegularParam(l,(iRegularParam(l,1) + 2)) == 2) then
                            dgdc2(i) = dgdc2(i) + q * y1 * (y3**2) * (y4 + f) * dExcessGibbsParam(l)
                            print*,"dgdc2(i) Bk - 5",dgdc2(i)*dIdealConstant * dTemperature
                            dgdc2(i) = dgdc2(i) + q * y1 * y2 * (y3**2) * y4 * (2D0 / 3D0) * dExcessGibbsParam(l)
                            print*,"dgdc2(i) Bk - 6",dgdc2(i)*dIdealConstant * dTemperature

                        else if (iRegularParam(l,(iRegularParam(l,1) + 2)) == 3) then
                            print *, 'Unrecognized excess mixing term in SUBI phase ', cSolnPhaseName(iSolnIndex)
                            INFOThermo = 36
                            return

                        end if
                        print*,""

                    ! Derivative with respect to Va
                    else if (cConstituentNameSUB(iSPI,2,i) == 'Va') then
                        print*,"dgdc2(i) Va - 0",dgdc2(i)*dIdealConstant * dTemperature
                        ! Chemical potential equation for L_Ci,Cj:Va,Bk case
                        if (iRegularParam(l,(iRegularParam(l,1) + 2)) == 0) then
                            dgdc2(i) = dgdc2(i) + q * y1 * y2 * (2D0*y3) * y4 * (y1 * y3 + f) * dExcessGibbsParam(l)
                            print*,"dgdc2(i) Va - 1",dgdc2(i)*dIdealConstant * dTemperature
                            dgdc2(i) = dgdc2(i) + q * y1 * y2 * (y3**2) * y4 * (y1 - (y1+y2) / 3D0) * dExcessGibbsParam(l)
                            print*,"dgdc2(i) Va - 2",dgdc2(i)*dIdealConstant * dTemperature

                        else if (iRegularParam(l,(iRegularParam(l,1) + 2)) == 1) then
                            dgdc2(i) = dgdc2(i) + q * y1 * (2*y3) * y4 * (y2 * y3 + f) * dExcessGibbsParam(l)
                            print*,"dgdc2(i) Va - 3",dgdc2(i)*dIdealConstant * dTemperature
                            dgdc2(i) = dgdc2(i) + q * y1 * y2 * (y3**2) * y4 * (y2 - (y1+y2) / 3D0) * dExcessGibbsParam(l)
                            print*,"dgdc2(i) Va - 4",dgdc2(i)*dIdealConstant * dTemperature

                        else if (iRegularParam(l,(iRegularParam(l,1) + 2)) == 2) then
                            dgdc2(i) = dgdc2(i) + q * y1 * (2D0*y3) * y4 * (y4 + f) * dExcessGibbsParam(l)
                            print*,"dgdc2(i) Va - 5",dgdc2(i)*dIdealConstant * dTemperature
                            dgdc2(i) = dgdc2(i) + q * y1 * y2 * (y3**2) * y4 * (-(y1+y2) / 3D0) * dExcessGibbsParam(l)
                            print*,"dgdc2(i) Va - 6",dgdc2(i)*dIdealConstant * dTemperature

                        else if (iRegularParam(l,(iRegularParam(l,1) + 2)) == 3) then
                            print *, 'Unrecognized excess mixing term in SUBI phase ', cSolnPhaseName(iSolnIndex)
                            INFOThermo = 36
                            return

                        end if
                        print*,""
                    end if
                end do

            else
              print *, 'Unrecognized excess mixing term in SUBI phase ', cSolnPhaseName(iSolnIndex)
              INFOThermo = 36
              return

            end if

        end do LOOP_Param_Derivatives

        ! REFERENCE GIBBS ENERGY AND IDEAL MIXING
        ! ---------------------------------------
        gref = 0D0
        do j = iFirst, iLast
            ! Relative species index:
            n = j - iFirst + 1

            ! Store constituent indices:
            l1 = iConstituentSublattice(iSPI,1,n)
            l2 = iConstituentSublattice(iSPI,2,n)

            if (cConstituentNameSUB(iSPI,2,l2) == 'Va') then
                ! cation / vacancy
                gref = gref + q * dSiteFraction(iSPI,1,l1) * dSiteFraction(iSPI,2,l2) * dStdGibbsEnergy(j)
            else if (dSublatticeCharge(iSPI,2,l2) == 0D0) then
                ! neutral
                gref = gref + q * dSiteFraction(iSPI,2,l2) * dStdGibbsEnergy(j)
            else
                ! cation / anion
                gref = gref + dSiteFraction(iSPI,1,l1) * dSiteFraction(iSPI,2,l2) * dStdGibbsEnergy(j)
            end if
        end do

        gideal = 0D0
        do i = 1, nConstituentSublattice(iSPI,1)
            gideal = gideal + p * dSiteFraction(iSPI,1,i) * DLOG(dSiteFraction(iSPI,1,i))
        end do

        do i = 1, nConstituentSublattice(iSPI,2)
            gideal = gideal + q * dSiteFraction(iSPI,2,i) * DLOG(dSiteFraction(iSPI,2,i))
        end do

        print*,"p",p,"   q",q
        print*,"gexcess 02",gexcess*dIdealConstant * dTemperature
        print*,"gref+gideal:", (gref+gideal)*dIdealConstant * dTemperature
        print*,"gref+gideal+gexcess:", (gref+gideal+gexcess)*dIdealConstant * dTemperature
        print*,""

        ! For Sublattice Number 1
        do i = 1, nConstituentSublattice(iSPI,1)
            lc1 = dSublatticeCharge(iSPI,1,i)
            ! Reference
            do j = iFirst, iLast
                ! Relative species index:
                n = j - iFirst + 1
                ! Store constituent indices:
                l1 = iConstituentSublattice(iSPI,1,n)
                l2 = iConstituentSublattice(iSPI,2,n)

                if (cConstituentNameSUB(iSPI,2,l2) == 'Va') then
                    ! cation / vacancy
                    if (i == l1) dgdc1(i) = dgdc1(i) + q * dSiteFraction(iSPI,2,l2) * dStdGibbsEnergy(j)
                    dgdc1(i) = dgdc1(i) + lc1 * dSiteFraction(iSPI,1,l1) * dSiteFraction(iSPI,2,l2) * dStdGibbsEnergy(j)
                else if (dSublatticeCharge(iSPI,2,l2) == 0D0) then
                    ! neutral
                    dgdc1(i) = dgdc1(i) + lc1 * dSiteFraction(iSPI,2,l2) * dStdGibbsEnergy(j)
                else
                    ! cation / anion
                    if (i == l1) dgdc1(i) = dgdc1(i) + dSiteFraction(iSPI,2,l2) * dStdGibbsEnergy(j)
                end if

            end do

            ! Entropy
            dgdc1(i) = dgdc1(i) + (1 + DLOG(dSiteFraction(iSPI,1,i))) * p
            do j = 1, nConstituentSublattice(iSPI,1)
                dgdc1(i) = dgdc1(i) + dSublatticeCharge(iSPI,1,i) * yva &
                                    * dSiteFraction(iSPI,1,j)*DLOG(dSiteFraction(iSPI,1,j))
            end do
            do j = 1, nConstituentSublattice(iSPI,2)
                dgdc1(i) = dgdc1(i) + dSublatticeCharge(iSPI,1,i) * dSiteFraction(iSPI,2,j) * DLOG(dSiteFraction(iSPI,2,j))
            end do
        end do

        ! For Sublattice Number 2
        do i = 1, nConstituentSublattice(iSPI,2)
            do j = iFirst, iLast
                ! Relative species index:
                n = j - iFirst + 1

                ! Store constituent indices:
                l1 = iConstituentSublattice(iSPI,1,n)
                l2 = iConstituentSublattice(iSPI,2,n)

                if (cConstituentNameSUB(iSPI,2,l2) == 'Va') then
                    ! cation / vacancy
                    if (i == l2) dgdc2(i) = dgdc2(i) + q * dSiteFraction(iSPI,1,l1) * dStdGibbsEnergy(j)
                else if (dSublatticeCharge(iSPI,2,l2) == 0D0) then
                    ! neutral
                    if (i == l2) dgdc2(i) = dgdc2(i) + q * dStdGibbsEnergy(j)
                else
                    ! cation / anion
                    if (i == l2) dgdc2(i) = dgdc2(i) + dSiteFraction(iSPI,1,l1) * dStdGibbsEnergy(j)
                end if
            end do
            ! Entropy
            dgdc2(i) = dgdc2(i) + (1 + DLOG(dSiteFraction(iSPI,2,i))) * q
            do j = 1, nConstituentSublattice(iSPI,1)
                if (cConstituentNameSUB(iSPI,2,i) == 'Va') then
                    ! cation / vacancy
                    dgdc2(i) = dgdc2(i) + q * dSiteFraction(iSPI,1,j) * DLOG(dSiteFraction(iSPI,1,j))
                else if (dSublatticeCharge(iSPI,2,j) == 0D0) then
                    ! neutral
                else
                    ! cation / anion
                    dgdc2(i) = dgdc2(i) + (-dSublatticeCharge(iSPI,2,i)) * dSiteFraction(iSPI,1,j) * DLOG(dSiteFraction(iSPI,1,j))
                end if
            end do
        end do
        print*,"After All"
        print*,"dgdc1(:)",dgdc1(:)*dIdealConstant * dTemperature
        print*,"dgdc2(:)",dgdc2(:)*dIdealConstant * dTemperature
        print*,""
        ! Compute the chemical potential for each phase component assuming ideal mixing:
        LOOP_Ideal: do i = iFirst, iLast
            ! Relative species index:
            m = i - iFirst + 1
            k1 = iConstituentSublattice(iSPI,1,m)
            k2 = iConstituentSublattice(iSPI,2,m)

            kc1 = 1D0
            ! cation / vacancy
            if (cConstituentNameSUB(iSPI,2,k2) == 'Va') then
                kc2 = 1D0
                natom = 1D0 / dMol + dMolDerivatives(m) * dMolAtoms
            ! neutral
            else if (dSublatticeCharge(iSPI,2,k2) == 0D0) then
                kc2 = 1D0
                natom = 1D0 / dMol + dMolDerivatives(m) * dMolAtoms
            ! cation / anion
            else
                if (k1 > 0) kc1 = dSublatticeCharge(iSPI,1,k1)
                kc2 = -dSublatticeCharge(iSPI,2,k2)
                natom = (kc1 + kc2) / dMol + dMolDerivatives(m) * dMolAtoms
            end if

            dChemicalPotential(i) = (gref + gideal + gexcess) * natom

            do j = 1, nConstituentSublattice(iSPI,1)
                ! cation / (anion or vacancy)
                if (k1 > 0) then
                    dydn = -kc2 * dSiteFraction(iSPI,1,j) / dSub1Total
                    if (j == k1) dydn = dydn + kc2 / dSub1Total
                    dChemicalPotential(i) = dChemicalPotential(i) + dydn * dgdc1(j) * dMolAtoms / dMol
                end if
            end do

            do j = 1, nConstituentSublattice(iSPI,2)
                dydn = -kc1 * dSiteFraction(iSPI,2,j) / dSub2Total
                if (j == k2) dydn = dydn + kc1 / dSub2Total
                dChemicalPotential(i) = dChemicalPotential(i) + dydn * dgdc2(j) * dMolAtoms / dMol
            end do
        end do LOOP_Ideal

        deallocate(dgdc1,dgdc2)
        deallocate(dMolDerivatives)
        deallocate(iMixType)
    end if IF_SUBL

    return

end subroutine CompExcessGibbsEnergySUBI
=======

    !-------------------------------------------------------------------------------------------------------------
    !
    !> \file    CompExcessGibbsEnergySUBI.f90
    !> \brief   Compute the partial molar excess Gibbs energy of mixing of solution phase constituents in a
    !!          SUBI solution phase.
    !> \author  M.H.A. Piro
    !> \date    January 19, 2021
    !> \sa      CompExcessGibbsEnergy.f90
    !> \sa      CompExcessGibbsEnergyRKMP.f90
    !> \sa      CompExcessGibbsEnergyQKTO.f90
    !
    !
    ! Revisions:
    ! ==========
    !
    !   Date            Programmer      Description of change
    !   ----            ----------      ---------------------
    !   01/19/2021      M. Poschmann     Original code
    !
    !
    ! Purpose:
    ! ========
    !
    !> \details The purpose of this subroutine is to compute the partial molar excess Gibbs energy of mixing
    !! (dPartialExcessGibbs) of all constituents in a non-ideal solution phase designated as 'SUBI'
    !! (Ionic Liquid Model).
    !!
    !
    ! Pertinent variables:
    ! ====================
    !
    !> \param[in] iSolnIndex    Absolute index of a solution phase
    !
    ! nSpeciesPhase             An integec vector representing the last index of a species in a particular
    !                            solution phase
    ! nParamPhase               An integer vector representing the number of parameters for a particular phase.
    ! nSublattice               An integer scalar representing the number of sublattices associated with this
    !                            particular phase (used for convenience).
    ! nSublatticePhase          An integer vector representing the number of sublattices for each charged phase.
    ! iSPI           An integer scalar representing the relative index of the charged phase.
    ! iParam                    An integer scalar representing the index number of a parameter.
    ! iPhaseSublattice          An integer vector representing the relative index of a charged phase corresponding
    !                            to each solution phase in the system.  Thus, it is equal to zero for a phase
    !                            that does not contain any sublattices.
    ! iRegularParam             An integer matrix representing the relative indices of species mixing for a
    !                            particular parmater.
    ! iFirst             An integer scalar representing the absolute index of the first species in a phase.
    ! iLast              An integer scalar representing the absolute index of the last species in a phase.
    ! dChemicalPotential        A double real vector representing the chemical potential for every species in the
    !                            system.
    ! dMolFraction              A double real vector representing hte mole fraction of all species in the system.
    ! dSiteFraction             A double real array representing the site fraction of each constituent on each
    !                            sublattice.  The first dimension corresponds to the charged phase index, the
    !                            second dimension corresponds to the sublattice index and the third dimension
    !                            corresponds to the constituent index.
    ! dExcessGibbsParam         A double real vector representing the molar excess Gibbs energy of mixing for
    !                            each subsystem.
    ! dPartialExcessGibbs       Partial molar excess Gibbs energy of mixing of species.
    ! dMolFraction              Current estimated mole fraction.
    ! cSolnPhaseType            A character vector representing the solution phase type.
    ! iConstituentSublattice    An integer array representing the constituent index for a particular sublattice
    !                            phase.  The first dimension refers to the relative phase index for charged phases,
    !                            the second dimension represents the sublattice index and the third dimension
    !                            corresponds to the relative component index (not absolute).
    ! iFirstParam               An integer scalar representing the constituent index of the first constituent
    !                            that is being mixed for a mixing parameter.
    ! iSeconParam               An integer scalar representing the constituent index of the second constituent
    !                            that is being mixed for a mixing parameter.
    ! iSubParam                 An integer scalar representing the sublattice index corresponding to the mixing
    !                            parameter.
    !
    !-------------------------------------------------------------------------------------------------------------


subroutine CompExcessGibbsEnergySUBI(iSolnIndex)

    USE ModuleThermo
    USE ModuleThermoIO
    USE ModuleGEMSolver

    implicit none

    integer :: i, j, l, k1, l1, k2, l2, m, n, c, d
    integer :: iSolnIndex, nSublattice, iSPI
    integer :: iFirst, iLast
    real(8) :: dSub1Total, dSub2Total, dydn
    real(8) :: dSum, p, q, kc1, kc2, lc1, lc2, gref, gideal, natom, yva, dMol, dMolAtoms
    real(8), dimension(:), allocatable :: dgdc1, dgdc2, dMolDerivatives


    ! Only proceed if the correct phase type is selected:
    IF_SUBL: if (cSolnPhaseType(iSolnIndex) == 'SUBI') then

        ! Define temporary variables for sake of convenience:
        iSPI = iPhaseSublattice(iSolnIndex)
        nSublattice     = nSublatticePhase(iSPI)
        iFirst          = nSpeciesPhase(iSolnIndex-1) + 1
        iLast           = nSpeciesPhase(iSolnIndex)

        allocate(dgdc1(nConstituentSublattice(iSPI,1)),dgdc2(nConstituentSublattice(iSPI,2)))
        allocate(dMolDerivatives(iLast - iFirst + 1))

        ! Initialize variables:
        dSiteFraction(iSPI,1:nSublattice,1:nMaxConstituentSys) = 0D0
        dChemicalPotential(iFirst:iLast)                       = 0D0
        dPartialExcessGibbs(iFirst:iLast)                      = 0D0
        dgdc1                                                  = 0D0
        dgdc2                                                  = 0D0
        dMolDerivatives                                        = 0D0

        ! Compute site fractions on first sublattice:
        do i = iFirst, iLast
            ! Relative component index:
            m = i - iFirst + 1
            c = iConstituentSublattice(iSPI,1,m)
            d = iConstituentSublattice(iSPI,2,m)
            if ((cConstituentNameSUB(iSPI,2,d) == 'VA') .OR. &
                (cConstituentNameSUB(iSPI,2,d) == 'Va') .OR. &
                (cConstituentNameSUB(iSPI,2,d) == 'va')) then
                lc2 = 1D0
            else
                lc2 = -dSublatticeCharge(iSPI,2,d)
            end if
            if (c > 0) then
                dSiteFraction(iSPI,1,c) = dSiteFraction(iSPI,1,c) + dMolFraction(i) * lc2
            end if
        end do

        ! Correct first site fraction
        dSub1Total = 0D0
        do i = 1, nConstituentSublattice(iSPI,1)
            dSub1Total = dSub1Total + dSiteFraction(iSPI,1,i)
        end do
        do i = 1, nConstituentSublattice(iSPI,1)
            dSiteFraction(iSPI,1,i) = dSiteFraction(iSPI,1,i) / dSub1Total
        end do

        ! Compute Q
        q = 0D0
        do i = 1, nConstituentSublattice(iSPI,1)
            q = q + dSublatticeCharge(iSPI,1,i) * dSiteFraction(iSPI,1,i)
        end do

        ! Compute site fractions on second sublattice:
        do i = iFirst, iLast
            ! Relative component index:
            m = i - iFirst + 1
            c = iConstituentSublattice(iSPI,2,m)
            if ((cConstituentNameSUB(iSPI,2,c) == 'VA') .OR. &
                (cConstituentNameSUB(iSPI,2,c) == 'Va') .OR. &
                (cConstituentNameSUB(iSPI,2,c) == 'va') .OR. &
                (dSublatticeCharge(iSPI,2,c) == 0D0)) then
                ! Vacancy or neutral get scaled by Q
                dSiteFraction(iSPI,2,c) = dSiteFraction(iSPI,2,c) + dMolFraction(i)
            else
                d = iConstituentSublattice(iSPI,1,m)
                dSiteFraction(iSPI,2,c) = dSiteFraction(iSPI,2,c) + dMolFraction(i) * dSublatticeCharge(iSPI,1,d)
            end if
        end do

        ! Correct second site fraction
        dSub2Total = 0D0
        do i = 1, nConstituentSublattice(iSPI,2)
            dSub2Total = dSub2Total + dSiteFraction(iSPI,2,i)
        end do
        do i = 1, nConstituentSublattice(iSPI,2)
            dSiteFraction(iSPI,2,i) = dSiteFraction(iSPI,2,i) / dSub2Total
            ! find site fraction of vacancies
            if ((cConstituentNameSUB(iSPI,2,i) == 'VA') .OR. &
                (cConstituentNameSUB(iSPI,2,i) == 'Va') .OR. &
                (cConstituentNameSUB(iSPI,2,i) == 'va')) yva = dSiteFraction(iSPI,2,i)
        end do

        ! Compute P
        p = 0D0
        do i = 1, nConstituentSublattice(iSPI,2)
            if ((cConstituentNameSUB(iSPI,2,i) == 'VA') .OR. &
                (cConstituentNameSUB(iSPI,2,i) == 'Va') .OR. &
                (cConstituentNameSUB(iSPI,2,i) == 'va')) then
                ! Use Q as charge if this constituent is vacancy
                p = p + q * dSiteFraction(iSPI,2,i)
            else
                p = p - dSublatticeCharge(iSPI,2,i) * dSiteFraction(iSPI,2,i)
            end if
        end do

        ! Compute number of moles and its derivatives
        dMol = (p + (q * (1D0 - yva)))
        do j = iFirst, iLast
            ! Relative species index:
            n = j - iFirst + 1

            ! Store constituent indices:
            l1 = iConstituentSublattice(iSPI,1,n)
            l2 = iConstituentSublattice(iSPI,2,n)

            lc1 = 1D0
            if (l1 > 0) lc1 = dSublatticeCharge(iSPI,1,l1)
            if ((cConstituentNameSUB(iSPI,2,l2) == 'VA') .OR. &
                (cConstituentNameSUB(iSPI,2,l2) == 'Va') .OR. &
                (cConstituentNameSUB(iSPI,2,l2) == 'va') .OR. &
                (dSublatticeCharge(iSPI,2,l2) == 0D0)) then
                lc2 = 1D0
            else
                lc2 = -dSublatticeCharge(iSPI,2,l2)
            end if

            if ((cConstituentNameSUB(iSPI,2,l2) == 'VA') .OR. &
                (cConstituentNameSUB(iSPI,2,l2) == 'Va') .OR. &
                (cConstituentNameSUB(iSPI,2,l2) == 'va')) then
                ! cation / vacancy
                dMolDerivatives(n) = -dSub2Total * lc1
                do i = 1, nConstituentSublattice(iSPI,1)
                    dMolDerivatives(n) = dMolDerivatives(n) + dSub2Total*dSiteFraction(iSPI,1,i)*dSublatticeCharge(iSPI,1,i)
                end do
                do i = 1, nConstituentSublattice(iSPI,2)
                    ! Only include anions (not neutrals or vacancies)
                    if (.NOT.((cConstituentNameSUB(iSPI,2,i) == 'VA') .OR. &
                        (cConstituentNameSUB(iSPI,2,i) == 'Va') .OR. &
                        (cConstituentNameSUB(iSPI,2,i) == 'va') .OR. &
                        (dSublatticeCharge(iSPI,2,i) == 0D0))) &
                    dMolDerivatives(n) = dMolDerivatives(n) + dSub1Total*dSiteFraction(iSPI,2,i)*(-dSublatticeCharge(iSPI,2,i))
                end do
            else if (dSublatticeCharge(iSPI,2,l2) == 0D0) then
                ! neutral
                do i = 1, nConstituentSublattice(iSPI,2)
                    ! Only include anions (not neutrals or vacancies)
                    if (.NOT.((cConstituentNameSUB(iSPI,2,i) == 'VA') .OR. &
                        (cConstituentNameSUB(iSPI,2,i) == 'Va') .OR. &
                        (cConstituentNameSUB(iSPI,2,i) == 'va') .OR. &
                        (dSublatticeCharge(iSPI,2,i) == 0D0))) &
                    dMolDerivatives(n) = dMolDerivatives(n) + dSub1Total*dSiteFraction(iSPI,2,i)*(-dSublatticeCharge(iSPI,2,i))
                end do
            else
                ! cation / anion
                dMolDerivatives(n) = -(dSub1Total + dSub2Total) * lc1 * lc2
                do i = 1, nConstituentSublattice(iSPI,1)
                    dMolDerivatives(n) = dMolDerivatives(n)+dSub2Total*lc2*dSiteFraction(iSPI,1,i)*dSublatticeCharge(iSPI,1,i)
                end do
                do i = 1, nConstituentSublattice(iSPI,2)
                    ! Only include anions (not neutrals or vacancies)
                    if (.NOT.((cConstituentNameSUB(iSPI,2,i) == 'VA') .OR. &
                    (cConstituentNameSUB(iSPI,2,i) == 'Va') .OR. &
                    (cConstituentNameSUB(iSPI,2,i) == 'va') .OR. &
                    (dSublatticeCharge(iSPI,2,i) == 0D0))) &
                    dMolDerivatives(n) = dMolDerivatives(n)+dSub1Total*lc1*dSiteFraction(iSPI,2,i)*(-dSublatticeCharge(iSPI,2,i))
                end do
            end if
            dMolDerivatives(n) = dMolDerivatives(n) / (dSub1Total*dSub2Total*dMol**2)
        end do

        ! Correct the mole fractions of phase components by the site fractions of the constituents
        dSum = 0D0
        LOOP_CorrectX: do i = iFirst, iLast
            dMolFraction(i) = 1D0
            m = i - iFirst + 1

            c = iConstituentSublattice(iSPI,2,m)
            d = iConstituentSublattice(iSPI,1,m)
            if ((cConstituentNameSUB(iSPI,2,c) == 'VA') .OR. &
                (cConstituentNameSUB(iSPI,2,c) == 'Va') .OR. &
                (cConstituentNameSUB(iSPI,2,c) == 'va') .OR. &
                (dSublatticeCharge(iSPI,2,c) == 0D0)) then
                if (d > 0) dMolFraction(i) = dMolFraction(i) * dSiteFraction(iSPI,1,d)
                if (c > 0) dMolFraction(i) = dMolFraction(i) * dSiteFraction(iSPI,2,c)
            else
                if (d > 0) dMolFraction(i) = dMolFraction(i) * dSiteFraction(iSPI,1,d) / dSublatticeCharge(iSPI,1,d)
                if (c > 0) dMolFraction(i) = dMolFraction(i) * dSiteFraction(iSPI,2,c)
            end if

            dSum = dSum + dMolFraction(i)
        end do LOOP_CorrectX

        ! Normalize mole fractions and compute number of mole atoms per mole (yes that makes sense, don't think about it)
        dMolAtoms = 0D0
        do i = iFirst, iLast
            dMolFraction(i)  = dMolFraction(i) / dSum
            m = i - iFirst + 1
            d = iConstituentSublattice(iSPI,1,m)
            c = iConstituentSublattice(iSPI,2,m)
            if ((cConstituentNameSUB(iSPI,2,c) == 'VA') .OR. &
                (cConstituentNameSUB(iSPI,2,c) == 'Va') .OR. &
                (cConstituentNameSUB(iSPI,2,c) == 'va') .OR. &
                (dSublatticeCharge(iSPI,2,c) == 0D0)) then
                dMolAtoms = dMolAtoms + dMolFraction(i)
            else
                dMolAtoms = dMolAtoms + dMolFraction(i) * (dSublatticeCharge(iSPI,1,d) - dSublatticeCharge(iSPI,2,c))
            end if
        end do

        dStoichSublattice(iSPI,1) = p
        dStoichSublattice(iSPI,2) = q

        ! REFERENCE GIBBS ENERGY AND IDEAL MIXING
        ! ---------------------------------------
        gref = 0D0
        do j = iFirst, iLast
            ! Relative species index:
            n = j - iFirst + 1

            ! Store constituent indices:
            l1 = iConstituentSublattice(iSPI,1,n)
            l2 = iConstituentSublattice(iSPI,2,n)

            if ((cConstituentNameSUB(iSPI,2,l2) == 'VA') .OR. &
                (cConstituentNameSUB(iSPI,2,l2) == 'Va') .OR. &
                (cConstituentNameSUB(iSPI,2,l2) == 'va')) then
                ! cation / vacancy
                gref = gref + q * dSiteFraction(iSPI,1,l1) * dSiteFraction(iSPI,2,l2) * dStdGibbsEnergy(j)
            else if (dSublatticeCharge(iSPI,2,l2) == 0D0) then
                ! neutral
                gref = gref + q * dSiteFraction(iSPI,2,l2) * dStdGibbsEnergy(j)
            else
                ! cation / anion
                gref = gref + dSiteFraction(iSPI,1,l1) * dSiteFraction(iSPI,2,l2) * dStdGibbsEnergy(j)
            end if
        end do

        gideal = 0D0
        do i = 1, nConstituentSublattice(iSPI,1)
            gideal = gideal + p * dSiteFraction(iSPI,1,i) * DLOG(dSiteFraction(iSPI,1,i))
        end do
        do i = 1, nConstituentSublattice(iSPI,2)
            gideal = gideal + q * dSiteFraction(iSPI,2,i) * DLOG(dSiteFraction(iSPI,2,i))
        end do

        do i = 1, nConstituentSublattice(iSPI,1)
            lc1 = dSublatticeCharge(iSPI,1,i)
            ! Reference
            do j = iFirst, iLast
                ! Relative species index:
                n = j - iFirst + 1

                ! Store constituent indices:
                l1 = iConstituentSublattice(iSPI,1,n)
                l2 = iConstituentSublattice(iSPI,2,n)

                if ((cConstituentNameSUB(iSPI,2,l2) == 'VA') .OR. &
                    (cConstituentNameSUB(iSPI,2,l2) == 'Va') .OR. &
                    (cConstituentNameSUB(iSPI,2,l2) == 'va')) then
                    ! cation / vacancy
                    if (i == l1) dgdc1(i) = dgdc1(i) + q * dSiteFraction(iSPI,2,l2) * dStdGibbsEnergy(j)
                    dgdc1(i) = dgdc1(i) + lc1 * dSiteFraction(iSPI,1,l1) * dSiteFraction(iSPI,2,l2) * dStdGibbsEnergy(j)
                else if (dSublatticeCharge(iSPI,2,l2) == 0D0) then
                    ! neutral
                    dgdc1(i) = dgdc1(i) + lc1 * dSiteFraction(iSPI,2,l2) * dStdGibbsEnergy(j)
                else
                    ! cation / anion
                    if (i == l1) dgdc1(i) = dgdc1(i) + dSiteFraction(iSPI,2,l2) * dStdGibbsEnergy(j)
                end if
            end do
            ! Entropy
            dgdc1(i) = dgdc1(i) + (1 + DLOG(dSiteFraction(iSPI,1,i))) * p
            do j = 1, nConstituentSublattice(iSPI,1)
                dgdc1(i) = dgdc1(i) + dSublatticeCharge(iSPI,1,i) * yva &
                                    * dSiteFraction(iSPI,1,j)*DLOG(dSiteFraction(iSPI,1,j))
            end do
            do j = 1, nConstituentSublattice(iSPI,2)
                dgdc1(i) = dgdc1(i) + dSublatticeCharge(iSPI,1,i) * dSiteFraction(iSPI,2,j) * DLOG(dSiteFraction(iSPI,2,j))
            end do
        end do

        do i = 1, nConstituentSublattice(iSPI,2)
            do j = iFirst, iLast
                ! Relative species index:
                n = j - iFirst + 1

                ! Store constituent indices:
                l1 = iConstituentSublattice(iSPI,1,n)
                l2 = iConstituentSublattice(iSPI,2,n)

                if ((cConstituentNameSUB(iSPI,2,l2) == 'VA') .OR. &
                    (cConstituentNameSUB(iSPI,2,l2) == 'Va') .OR. &
                    (cConstituentNameSUB(iSPI,2,l2) == 'va')) then
                    ! cation / vacancy
                    if (i == l2) dgdc2(i) = dgdc2(i) + q * dSiteFraction(iSPI,1,l1) * dStdGibbsEnergy(j)
                else if (dSublatticeCharge(iSPI,2,l2) == 0D0) then
                    ! neutral
                    if (i == l2) dgdc2(i) = dgdc2(i) + q * dStdGibbsEnergy(j)
                else
                    ! cation / anion
                    if (i == l2) dgdc2(i) = dgdc2(i) + dSiteFraction(iSPI,1,l1) * dStdGibbsEnergy(j)
                end if
            end do
            ! Entropy
            dgdc2(i) = dgdc2(i) + (1 + DLOG(dSiteFraction(iSPI,2,i))) * q
            do j = 1, nConstituentSublattice(iSPI,1)
                if ((cConstituentNameSUB(iSPI,2,i) == 'VA') .OR. &
                    (cConstituentNameSUB(iSPI,2,i) == 'Va') .OR. &
                    (cConstituentNameSUB(iSPI,2,i) == 'va')) then
                    ! cation / vacancy
                    dgdc2(i) = dgdc2(i) + q * dSiteFraction(iSPI,1,j) * DLOG(dSiteFraction(iSPI,1,j))
                else if (dSublatticeCharge(iSPI,2,j) == 0D0) then
                    ! neutral
                else
                    ! cation / anion
                    dgdc2(i) = dgdc2(i) + (-dSublatticeCharge(iSPI,2,i)) * dSiteFraction(iSPI,1,j) * DLOG(dSiteFraction(iSPI,1,j))
                end if
            end do
        end do

        ! Compute the chemical potential for each phase component assuming ideal mixing:
        LOOP_Ideal: do i = iFirst, iLast
            ! Relative species index:
            m = i - iFirst + 1
            k1 = iConstituentSublattice(iSPI,1,m)
            k2 = iConstituentSublattice(iSPI,2,m)

            kc1 = 1D0
            if ((cConstituentNameSUB(iSPI,2,k2) == 'VA') .OR. &
                (cConstituentNameSUB(iSPI,2,k2) == 'Va') .OR. &
                (cConstituentNameSUB(iSPI,2,k2) == 'va')) then
                kc2 = 1D0
                natom = 1D0 / dMol + dMolDerivatives(m) * dMolAtoms
            else if (dSublatticeCharge(iSPI,2,k2) == 0D0) then
                kc2 = 1D0
                natom = 1D0 / dMol + dMolDerivatives(m) * dMolAtoms
            else
                if (k1 > 0) kc1 = dSublatticeCharge(iSPI,1,k1)
                kc2 = -dSublatticeCharge(iSPI,2,k2)
                natom = (kc1 + kc2) / dMol + dMolDerivatives(m) * dMolAtoms
            end if

            dChemicalPotential(i) = (gref + gideal) * natom

            do j = 1, nConstituentSublattice(iSPI,1)
                ! cation / (anion or vacancy)
                if (k1 > 0) then
                    dydn = -kc2 * dSiteFraction(iSPI,1,j) / dSub1Total
                    if (j == k1) dydn = dydn + kc2 / dSub1Total
                    dChemicalPotential(i) = dChemicalPotential(i) + dydn * dgdc1(j) * dMolAtoms / dMol
                end if
            end do

            do j = 1, nConstituentSublattice(iSPI,2)
                dydn = -kc1 * dSiteFraction(iSPI,2,j) / dSub2Total
                if (j == k2) dydn = dydn + kc1 / dSub2Total
                dChemicalPotential(i) = dChemicalPotential(i) + dydn * dgdc2(j) * dMolAtoms / dMol
            end do
        end do LOOP_Ideal

        ! EXCESS TERMS
        ! ------------
        ! Return control to the parent subroutine if there aren't any interaction parameters for this phase:
        ! if (nParamPhase(iSolnIndex) - nParamPhase(iSolnIndex-1) == 0) return

        ! Loop through parameters:
        LOOP_Param: do l = nParamPhase(iSolnIndex-1) + 1, nParamPhase(iSolnIndex)

        end do LOOP_Param                   ! l

        deallocate(dgdc1,dgdc2)
        deallocate(dMolDerivatives)
    end if IF_SUBL

    return

end subroutine CompExcessGibbsEnergySUBI
>>>>>>> e42a1271
<|MERGE_RESOLUTION|>--- conflicted
+++ resolved
@@ -1,5 +1,4 @@
-<<<<<<< HEAD
-
+    
     !-------------------------------------------------------------------------------------------------------------
     !
     !> \file    CompExcessGibbsEnergySUBI.f90
@@ -1462,465 +1461,4 @@
 
     return
 
-end subroutine CompExcessGibbsEnergySUBI
-=======
-
-    !-------------------------------------------------------------------------------------------------------------
-    !
-    !> \file    CompExcessGibbsEnergySUBI.f90
-    !> \brief   Compute the partial molar excess Gibbs energy of mixing of solution phase constituents in a
-    !!          SUBI solution phase.
-    !> \author  M.H.A. Piro
-    !> \date    January 19, 2021
-    !> \sa      CompExcessGibbsEnergy.f90
-    !> \sa      CompExcessGibbsEnergyRKMP.f90
-    !> \sa      CompExcessGibbsEnergyQKTO.f90
-    !
-    !
-    ! Revisions:
-    ! ==========
-    !
-    !   Date            Programmer      Description of change
-    !   ----            ----------      ---------------------
-    !   01/19/2021      M. Poschmann     Original code
-    !
-    !
-    ! Purpose:
-    ! ========
-    !
-    !> \details The purpose of this subroutine is to compute the partial molar excess Gibbs energy of mixing
-    !! (dPartialExcessGibbs) of all constituents in a non-ideal solution phase designated as 'SUBI'
-    !! (Ionic Liquid Model).
-    !!
-    !
-    ! Pertinent variables:
-    ! ====================
-    !
-    !> \param[in] iSolnIndex    Absolute index of a solution phase
-    !
-    ! nSpeciesPhase             An integec vector representing the last index of a species in a particular
-    !                            solution phase
-    ! nParamPhase               An integer vector representing the number of parameters for a particular phase.
-    ! nSublattice               An integer scalar representing the number of sublattices associated with this
-    !                            particular phase (used for convenience).
-    ! nSublatticePhase          An integer vector representing the number of sublattices for each charged phase.
-    ! iSPI           An integer scalar representing the relative index of the charged phase.
-    ! iParam                    An integer scalar representing the index number of a parameter.
-    ! iPhaseSublattice          An integer vector representing the relative index of a charged phase corresponding
-    !                            to each solution phase in the system.  Thus, it is equal to zero for a phase
-    !                            that does not contain any sublattices.
-    ! iRegularParam             An integer matrix representing the relative indices of species mixing for a
-    !                            particular parmater.
-    ! iFirst             An integer scalar representing the absolute index of the first species in a phase.
-    ! iLast              An integer scalar representing the absolute index of the last species in a phase.
-    ! dChemicalPotential        A double real vector representing the chemical potential for every species in the
-    !                            system.
-    ! dMolFraction              A double real vector representing hte mole fraction of all species in the system.
-    ! dSiteFraction             A double real array representing the site fraction of each constituent on each
-    !                            sublattice.  The first dimension corresponds to the charged phase index, the
-    !                            second dimension corresponds to the sublattice index and the third dimension
-    !                            corresponds to the constituent index.
-    ! dExcessGibbsParam         A double real vector representing the molar excess Gibbs energy of mixing for
-    !                            each subsystem.
-    ! dPartialExcessGibbs       Partial molar excess Gibbs energy of mixing of species.
-    ! dMolFraction              Current estimated mole fraction.
-    ! cSolnPhaseType            A character vector representing the solution phase type.
-    ! iConstituentSublattice    An integer array representing the constituent index for a particular sublattice
-    !                            phase.  The first dimension refers to the relative phase index for charged phases,
-    !                            the second dimension represents the sublattice index and the third dimension
-    !                            corresponds to the relative component index (not absolute).
-    ! iFirstParam               An integer scalar representing the constituent index of the first constituent
-    !                            that is being mixed for a mixing parameter.
-    ! iSeconParam               An integer scalar representing the constituent index of the second constituent
-    !                            that is being mixed for a mixing parameter.
-    ! iSubParam                 An integer scalar representing the sublattice index corresponding to the mixing
-    !                            parameter.
-    !
-    !-------------------------------------------------------------------------------------------------------------
-
-
-subroutine CompExcessGibbsEnergySUBI(iSolnIndex)
-
-    USE ModuleThermo
-    USE ModuleThermoIO
-    USE ModuleGEMSolver
-
-    implicit none
-
-    integer :: i, j, l, k1, l1, k2, l2, m, n, c, d
-    integer :: iSolnIndex, nSublattice, iSPI
-    integer :: iFirst, iLast
-    real(8) :: dSub1Total, dSub2Total, dydn
-    real(8) :: dSum, p, q, kc1, kc2, lc1, lc2, gref, gideal, natom, yva, dMol, dMolAtoms
-    real(8), dimension(:), allocatable :: dgdc1, dgdc2, dMolDerivatives
-
-
-    ! Only proceed if the correct phase type is selected:
-    IF_SUBL: if (cSolnPhaseType(iSolnIndex) == 'SUBI') then
-
-        ! Define temporary variables for sake of convenience:
-        iSPI = iPhaseSublattice(iSolnIndex)
-        nSublattice     = nSublatticePhase(iSPI)
-        iFirst          = nSpeciesPhase(iSolnIndex-1) + 1
-        iLast           = nSpeciesPhase(iSolnIndex)
-
-        allocate(dgdc1(nConstituentSublattice(iSPI,1)),dgdc2(nConstituentSublattice(iSPI,2)))
-        allocate(dMolDerivatives(iLast - iFirst + 1))
-
-        ! Initialize variables:
-        dSiteFraction(iSPI,1:nSublattice,1:nMaxConstituentSys) = 0D0
-        dChemicalPotential(iFirst:iLast)                       = 0D0
-        dPartialExcessGibbs(iFirst:iLast)                      = 0D0
-        dgdc1                                                  = 0D0
-        dgdc2                                                  = 0D0
-        dMolDerivatives                                        = 0D0
-
-        ! Compute site fractions on first sublattice:
-        do i = iFirst, iLast
-            ! Relative component index:
-            m = i - iFirst + 1
-            c = iConstituentSublattice(iSPI,1,m)
-            d = iConstituentSublattice(iSPI,2,m)
-            if ((cConstituentNameSUB(iSPI,2,d) == 'VA') .OR. &
-                (cConstituentNameSUB(iSPI,2,d) == 'Va') .OR. &
-                (cConstituentNameSUB(iSPI,2,d) == 'va')) then
-                lc2 = 1D0
-            else
-                lc2 = -dSublatticeCharge(iSPI,2,d)
-            end if
-            if (c > 0) then
-                dSiteFraction(iSPI,1,c) = dSiteFraction(iSPI,1,c) + dMolFraction(i) * lc2
-            end if
-        end do
-
-        ! Correct first site fraction
-        dSub1Total = 0D0
-        do i = 1, nConstituentSublattice(iSPI,1)
-            dSub1Total = dSub1Total + dSiteFraction(iSPI,1,i)
-        end do
-        do i = 1, nConstituentSublattice(iSPI,1)
-            dSiteFraction(iSPI,1,i) = dSiteFraction(iSPI,1,i) / dSub1Total
-        end do
-
-        ! Compute Q
-        q = 0D0
-        do i = 1, nConstituentSublattice(iSPI,1)
-            q = q + dSublatticeCharge(iSPI,1,i) * dSiteFraction(iSPI,1,i)
-        end do
-
-        ! Compute site fractions on second sublattice:
-        do i = iFirst, iLast
-            ! Relative component index:
-            m = i - iFirst + 1
-            c = iConstituentSublattice(iSPI,2,m)
-            if ((cConstituentNameSUB(iSPI,2,c) == 'VA') .OR. &
-                (cConstituentNameSUB(iSPI,2,c) == 'Va') .OR. &
-                (cConstituentNameSUB(iSPI,2,c) == 'va') .OR. &
-                (dSublatticeCharge(iSPI,2,c) == 0D0)) then
-                ! Vacancy or neutral get scaled by Q
-                dSiteFraction(iSPI,2,c) = dSiteFraction(iSPI,2,c) + dMolFraction(i)
-            else
-                d = iConstituentSublattice(iSPI,1,m)
-                dSiteFraction(iSPI,2,c) = dSiteFraction(iSPI,2,c) + dMolFraction(i) * dSublatticeCharge(iSPI,1,d)
-            end if
-        end do
-
-        ! Correct second site fraction
-        dSub2Total = 0D0
-        do i = 1, nConstituentSublattice(iSPI,2)
-            dSub2Total = dSub2Total + dSiteFraction(iSPI,2,i)
-        end do
-        do i = 1, nConstituentSublattice(iSPI,2)
-            dSiteFraction(iSPI,2,i) = dSiteFraction(iSPI,2,i) / dSub2Total
-            ! find site fraction of vacancies
-            if ((cConstituentNameSUB(iSPI,2,i) == 'VA') .OR. &
-                (cConstituentNameSUB(iSPI,2,i) == 'Va') .OR. &
-                (cConstituentNameSUB(iSPI,2,i) == 'va')) yva = dSiteFraction(iSPI,2,i)
-        end do
-
-        ! Compute P
-        p = 0D0
-        do i = 1, nConstituentSublattice(iSPI,2)
-            if ((cConstituentNameSUB(iSPI,2,i) == 'VA') .OR. &
-                (cConstituentNameSUB(iSPI,2,i) == 'Va') .OR. &
-                (cConstituentNameSUB(iSPI,2,i) == 'va')) then
-                ! Use Q as charge if this constituent is vacancy
-                p = p + q * dSiteFraction(iSPI,2,i)
-            else
-                p = p - dSublatticeCharge(iSPI,2,i) * dSiteFraction(iSPI,2,i)
-            end if
-        end do
-
-        ! Compute number of moles and its derivatives
-        dMol = (p + (q * (1D0 - yva)))
-        do j = iFirst, iLast
-            ! Relative species index:
-            n = j - iFirst + 1
-
-            ! Store constituent indices:
-            l1 = iConstituentSublattice(iSPI,1,n)
-            l2 = iConstituentSublattice(iSPI,2,n)
-
-            lc1 = 1D0
-            if (l1 > 0) lc1 = dSublatticeCharge(iSPI,1,l1)
-            if ((cConstituentNameSUB(iSPI,2,l2) == 'VA') .OR. &
-                (cConstituentNameSUB(iSPI,2,l2) == 'Va') .OR. &
-                (cConstituentNameSUB(iSPI,2,l2) == 'va') .OR. &
-                (dSublatticeCharge(iSPI,2,l2) == 0D0)) then
-                lc2 = 1D0
-            else
-                lc2 = -dSublatticeCharge(iSPI,2,l2)
-            end if
-
-            if ((cConstituentNameSUB(iSPI,2,l2) == 'VA') .OR. &
-                (cConstituentNameSUB(iSPI,2,l2) == 'Va') .OR. &
-                (cConstituentNameSUB(iSPI,2,l2) == 'va')) then
-                ! cation / vacancy
-                dMolDerivatives(n) = -dSub2Total * lc1
-                do i = 1, nConstituentSublattice(iSPI,1)
-                    dMolDerivatives(n) = dMolDerivatives(n) + dSub2Total*dSiteFraction(iSPI,1,i)*dSublatticeCharge(iSPI,1,i)
-                end do
-                do i = 1, nConstituentSublattice(iSPI,2)
-                    ! Only include anions (not neutrals or vacancies)
-                    if (.NOT.((cConstituentNameSUB(iSPI,2,i) == 'VA') .OR. &
-                        (cConstituentNameSUB(iSPI,2,i) == 'Va') .OR. &
-                        (cConstituentNameSUB(iSPI,2,i) == 'va') .OR. &
-                        (dSublatticeCharge(iSPI,2,i) == 0D0))) &
-                    dMolDerivatives(n) = dMolDerivatives(n) + dSub1Total*dSiteFraction(iSPI,2,i)*(-dSublatticeCharge(iSPI,2,i))
-                end do
-            else if (dSublatticeCharge(iSPI,2,l2) == 0D0) then
-                ! neutral
-                do i = 1, nConstituentSublattice(iSPI,2)
-                    ! Only include anions (not neutrals or vacancies)
-                    if (.NOT.((cConstituentNameSUB(iSPI,2,i) == 'VA') .OR. &
-                        (cConstituentNameSUB(iSPI,2,i) == 'Va') .OR. &
-                        (cConstituentNameSUB(iSPI,2,i) == 'va') .OR. &
-                        (dSublatticeCharge(iSPI,2,i) == 0D0))) &
-                    dMolDerivatives(n) = dMolDerivatives(n) + dSub1Total*dSiteFraction(iSPI,2,i)*(-dSublatticeCharge(iSPI,2,i))
-                end do
-            else
-                ! cation / anion
-                dMolDerivatives(n) = -(dSub1Total + dSub2Total) * lc1 * lc2
-                do i = 1, nConstituentSublattice(iSPI,1)
-                    dMolDerivatives(n) = dMolDerivatives(n)+dSub2Total*lc2*dSiteFraction(iSPI,1,i)*dSublatticeCharge(iSPI,1,i)
-                end do
-                do i = 1, nConstituentSublattice(iSPI,2)
-                    ! Only include anions (not neutrals or vacancies)
-                    if (.NOT.((cConstituentNameSUB(iSPI,2,i) == 'VA') .OR. &
-                    (cConstituentNameSUB(iSPI,2,i) == 'Va') .OR. &
-                    (cConstituentNameSUB(iSPI,2,i) == 'va') .OR. &
-                    (dSublatticeCharge(iSPI,2,i) == 0D0))) &
-                    dMolDerivatives(n) = dMolDerivatives(n)+dSub1Total*lc1*dSiteFraction(iSPI,2,i)*(-dSublatticeCharge(iSPI,2,i))
-                end do
-            end if
-            dMolDerivatives(n) = dMolDerivatives(n) / (dSub1Total*dSub2Total*dMol**2)
-        end do
-
-        ! Correct the mole fractions of phase components by the site fractions of the constituents
-        dSum = 0D0
-        LOOP_CorrectX: do i = iFirst, iLast
-            dMolFraction(i) = 1D0
-            m = i - iFirst + 1
-
-            c = iConstituentSublattice(iSPI,2,m)
-            d = iConstituentSublattice(iSPI,1,m)
-            if ((cConstituentNameSUB(iSPI,2,c) == 'VA') .OR. &
-                (cConstituentNameSUB(iSPI,2,c) == 'Va') .OR. &
-                (cConstituentNameSUB(iSPI,2,c) == 'va') .OR. &
-                (dSublatticeCharge(iSPI,2,c) == 0D0)) then
-                if (d > 0) dMolFraction(i) = dMolFraction(i) * dSiteFraction(iSPI,1,d)
-                if (c > 0) dMolFraction(i) = dMolFraction(i) * dSiteFraction(iSPI,2,c)
-            else
-                if (d > 0) dMolFraction(i) = dMolFraction(i) * dSiteFraction(iSPI,1,d) / dSublatticeCharge(iSPI,1,d)
-                if (c > 0) dMolFraction(i) = dMolFraction(i) * dSiteFraction(iSPI,2,c)
-            end if
-
-            dSum = dSum + dMolFraction(i)
-        end do LOOP_CorrectX
-
-        ! Normalize mole fractions and compute number of mole atoms per mole (yes that makes sense, don't think about it)
-        dMolAtoms = 0D0
-        do i = iFirst, iLast
-            dMolFraction(i)  = dMolFraction(i) / dSum
-            m = i - iFirst + 1
-            d = iConstituentSublattice(iSPI,1,m)
-            c = iConstituentSublattice(iSPI,2,m)
-            if ((cConstituentNameSUB(iSPI,2,c) == 'VA') .OR. &
-                (cConstituentNameSUB(iSPI,2,c) == 'Va') .OR. &
-                (cConstituentNameSUB(iSPI,2,c) == 'va') .OR. &
-                (dSublatticeCharge(iSPI,2,c) == 0D0)) then
-                dMolAtoms = dMolAtoms + dMolFraction(i)
-            else
-                dMolAtoms = dMolAtoms + dMolFraction(i) * (dSublatticeCharge(iSPI,1,d) - dSublatticeCharge(iSPI,2,c))
-            end if
-        end do
-
-        dStoichSublattice(iSPI,1) = p
-        dStoichSublattice(iSPI,2) = q
-
-        ! REFERENCE GIBBS ENERGY AND IDEAL MIXING
-        ! ---------------------------------------
-        gref = 0D0
-        do j = iFirst, iLast
-            ! Relative species index:
-            n = j - iFirst + 1
-
-            ! Store constituent indices:
-            l1 = iConstituentSublattice(iSPI,1,n)
-            l2 = iConstituentSublattice(iSPI,2,n)
-
-            if ((cConstituentNameSUB(iSPI,2,l2) == 'VA') .OR. &
-                (cConstituentNameSUB(iSPI,2,l2) == 'Va') .OR. &
-                (cConstituentNameSUB(iSPI,2,l2) == 'va')) then
-                ! cation / vacancy
-                gref = gref + q * dSiteFraction(iSPI,1,l1) * dSiteFraction(iSPI,2,l2) * dStdGibbsEnergy(j)
-            else if (dSublatticeCharge(iSPI,2,l2) == 0D0) then
-                ! neutral
-                gref = gref + q * dSiteFraction(iSPI,2,l2) * dStdGibbsEnergy(j)
-            else
-                ! cation / anion
-                gref = gref + dSiteFraction(iSPI,1,l1) * dSiteFraction(iSPI,2,l2) * dStdGibbsEnergy(j)
-            end if
-        end do
-
-        gideal = 0D0
-        do i = 1, nConstituentSublattice(iSPI,1)
-            gideal = gideal + p * dSiteFraction(iSPI,1,i) * DLOG(dSiteFraction(iSPI,1,i))
-        end do
-        do i = 1, nConstituentSublattice(iSPI,2)
-            gideal = gideal + q * dSiteFraction(iSPI,2,i) * DLOG(dSiteFraction(iSPI,2,i))
-        end do
-
-        do i = 1, nConstituentSublattice(iSPI,1)
-            lc1 = dSublatticeCharge(iSPI,1,i)
-            ! Reference
-            do j = iFirst, iLast
-                ! Relative species index:
-                n = j - iFirst + 1
-
-                ! Store constituent indices:
-                l1 = iConstituentSublattice(iSPI,1,n)
-                l2 = iConstituentSublattice(iSPI,2,n)
-
-                if ((cConstituentNameSUB(iSPI,2,l2) == 'VA') .OR. &
-                    (cConstituentNameSUB(iSPI,2,l2) == 'Va') .OR. &
-                    (cConstituentNameSUB(iSPI,2,l2) == 'va')) then
-                    ! cation / vacancy
-                    if (i == l1) dgdc1(i) = dgdc1(i) + q * dSiteFraction(iSPI,2,l2) * dStdGibbsEnergy(j)
-                    dgdc1(i) = dgdc1(i) + lc1 * dSiteFraction(iSPI,1,l1) * dSiteFraction(iSPI,2,l2) * dStdGibbsEnergy(j)
-                else if (dSublatticeCharge(iSPI,2,l2) == 0D0) then
-                    ! neutral
-                    dgdc1(i) = dgdc1(i) + lc1 * dSiteFraction(iSPI,2,l2) * dStdGibbsEnergy(j)
-                else
-                    ! cation / anion
-                    if (i == l1) dgdc1(i) = dgdc1(i) + dSiteFraction(iSPI,2,l2) * dStdGibbsEnergy(j)
-                end if
-            end do
-            ! Entropy
-            dgdc1(i) = dgdc1(i) + (1 + DLOG(dSiteFraction(iSPI,1,i))) * p
-            do j = 1, nConstituentSublattice(iSPI,1)
-                dgdc1(i) = dgdc1(i) + dSublatticeCharge(iSPI,1,i) * yva &
-                                    * dSiteFraction(iSPI,1,j)*DLOG(dSiteFraction(iSPI,1,j))
-            end do
-            do j = 1, nConstituentSublattice(iSPI,2)
-                dgdc1(i) = dgdc1(i) + dSublatticeCharge(iSPI,1,i) * dSiteFraction(iSPI,2,j) * DLOG(dSiteFraction(iSPI,2,j))
-            end do
-        end do
-
-        do i = 1, nConstituentSublattice(iSPI,2)
-            do j = iFirst, iLast
-                ! Relative species index:
-                n = j - iFirst + 1
-
-                ! Store constituent indices:
-                l1 = iConstituentSublattice(iSPI,1,n)
-                l2 = iConstituentSublattice(iSPI,2,n)
-
-                if ((cConstituentNameSUB(iSPI,2,l2) == 'VA') .OR. &
-                    (cConstituentNameSUB(iSPI,2,l2) == 'Va') .OR. &
-                    (cConstituentNameSUB(iSPI,2,l2) == 'va')) then
-                    ! cation / vacancy
-                    if (i == l2) dgdc2(i) = dgdc2(i) + q * dSiteFraction(iSPI,1,l1) * dStdGibbsEnergy(j)
-                else if (dSublatticeCharge(iSPI,2,l2) == 0D0) then
-                    ! neutral
-                    if (i == l2) dgdc2(i) = dgdc2(i) + q * dStdGibbsEnergy(j)
-                else
-                    ! cation / anion
-                    if (i == l2) dgdc2(i) = dgdc2(i) + dSiteFraction(iSPI,1,l1) * dStdGibbsEnergy(j)
-                end if
-            end do
-            ! Entropy
-            dgdc2(i) = dgdc2(i) + (1 + DLOG(dSiteFraction(iSPI,2,i))) * q
-            do j = 1, nConstituentSublattice(iSPI,1)
-                if ((cConstituentNameSUB(iSPI,2,i) == 'VA') .OR. &
-                    (cConstituentNameSUB(iSPI,2,i) == 'Va') .OR. &
-                    (cConstituentNameSUB(iSPI,2,i) == 'va')) then
-                    ! cation / vacancy
-                    dgdc2(i) = dgdc2(i) + q * dSiteFraction(iSPI,1,j) * DLOG(dSiteFraction(iSPI,1,j))
-                else if (dSublatticeCharge(iSPI,2,j) == 0D0) then
-                    ! neutral
-                else
-                    ! cation / anion
-                    dgdc2(i) = dgdc2(i) + (-dSublatticeCharge(iSPI,2,i)) * dSiteFraction(iSPI,1,j) * DLOG(dSiteFraction(iSPI,1,j))
-                end if
-            end do
-        end do
-
-        ! Compute the chemical potential for each phase component assuming ideal mixing:
-        LOOP_Ideal: do i = iFirst, iLast
-            ! Relative species index:
-            m = i - iFirst + 1
-            k1 = iConstituentSublattice(iSPI,1,m)
-            k2 = iConstituentSublattice(iSPI,2,m)
-
-            kc1 = 1D0
-            if ((cConstituentNameSUB(iSPI,2,k2) == 'VA') .OR. &
-                (cConstituentNameSUB(iSPI,2,k2) == 'Va') .OR. &
-                (cConstituentNameSUB(iSPI,2,k2) == 'va')) then
-                kc2 = 1D0
-                natom = 1D0 / dMol + dMolDerivatives(m) * dMolAtoms
-            else if (dSublatticeCharge(iSPI,2,k2) == 0D0) then
-                kc2 = 1D0
-                natom = 1D0 / dMol + dMolDerivatives(m) * dMolAtoms
-            else
-                if (k1 > 0) kc1 = dSublatticeCharge(iSPI,1,k1)
-                kc2 = -dSublatticeCharge(iSPI,2,k2)
-                natom = (kc1 + kc2) / dMol + dMolDerivatives(m) * dMolAtoms
-            end if
-
-            dChemicalPotential(i) = (gref + gideal) * natom
-
-            do j = 1, nConstituentSublattice(iSPI,1)
-                ! cation / (anion or vacancy)
-                if (k1 > 0) then
-                    dydn = -kc2 * dSiteFraction(iSPI,1,j) / dSub1Total
-                    if (j == k1) dydn = dydn + kc2 / dSub1Total
-                    dChemicalPotential(i) = dChemicalPotential(i) + dydn * dgdc1(j) * dMolAtoms / dMol
-                end if
-            end do
-
-            do j = 1, nConstituentSublattice(iSPI,2)
-                dydn = -kc1 * dSiteFraction(iSPI,2,j) / dSub2Total
-                if (j == k2) dydn = dydn + kc1 / dSub2Total
-                dChemicalPotential(i) = dChemicalPotential(i) + dydn * dgdc2(j) * dMolAtoms / dMol
-            end do
-        end do LOOP_Ideal
-
-        ! EXCESS TERMS
-        ! ------------
-        ! Return control to the parent subroutine if there aren't any interaction parameters for this phase:
-        ! if (nParamPhase(iSolnIndex) - nParamPhase(iSolnIndex-1) == 0) return
-
-        ! Loop through parameters:
-        LOOP_Param: do l = nParamPhase(iSolnIndex-1) + 1, nParamPhase(iSolnIndex)
-
-        end do LOOP_Param                   ! l
-
-        deallocate(dgdc1,dgdc2)
-        deallocate(dMolDerivatives)
-    end if IF_SUBL
-
-    return
-
-end subroutine CompExcessGibbsEnergySUBI
->>>>>>> e42a1271
+end subroutine CompExcessGibbsEnergySUBI