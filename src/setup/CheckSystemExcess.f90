--- conflicted
+++ resolved
@@ -455,34 +455,12 @@
                 k = SIZE(iPairID,DIM = 2)
                 do k = 1, nPairsSROCS(nCurrentSublattice,2)
                     ! Find indices of constituents in quadruplet
-<<<<<<< HEAD
-                    pa = iPairIDCS(nCountSublattice,k,1)
-                    pb = iPairIDCS(nCountSublattice,k,2)
-                    px = iPairIDCS(nCountSublattice,k,3) - nConstituentSublatticeCS(nCurrentSublattice,1)
-                    py = iPairIDCS(nCountSublattice,k,4) - nConstituentSublatticeCS(nCurrentSublattice,1)
-                    ! Find index of quadruplet
-                    if (px == py) then
-                        p = (px - 1) * (nConstituentSublatticeCS(nCurrentSublattice,1) &
-                                     * (nConstituentSublatticeCS(nCurrentSublattice,1) + 1) / 2)
-                    else
-                        p = (nConstituentSublatticeCS(nCurrentSublattice,2) + (px - 1) + ((py-2)*(py-1)/2)) &
-                          * (nConstituentSublatticeCS(nCurrentSublattice,1) &
-                          * (nConstituentSublatticeCS(nCurrentSublattice,1) + 1) / 2)
-                    end if
-                    if (pa == pb) then
-                        l = pa
-                    else
-                        l = nConstituentSublatticeCS(nCurrentSublattice,1) + pa + ((pb-2)*(pb-1)/2)
-                    end if
-                    iIndex = p + l + nSpeciesPhaseCS(i - 1)
-=======
                     pa = iPairIDCS(nCountSublatticeCS,k,1)
                     pb = iPairIDCS(nCountSublatticeCS,k,2)
                     px = iPairIDCS(nCountSublatticeCS,k,3) - nConstituentSublatticeCS(nCountSublatticeCS,1)
                     py = iPairIDCS(nCountSublatticeCS,k,4) - nConstituentSublatticeCS(nCountSublatticeCS,1)
 
                     iIndex = k + nSpeciesPhaseCS(i - 1)
->>>>>>> bd42d295
                     ! Make sure this quadruplet is still part of the system, if so save data
                     if (iSpeciesPass(iIndex) > 0) then
                         nPairsSRO(nCountSublattice,2) = nPairsSRO(nCountSublattice,2) + 1
