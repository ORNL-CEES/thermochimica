--- conflicted
+++ resolved
@@ -145,12 +145,11 @@
             ! Read in two integers representing the number of species and the number of pairs:
             read (1,*,IOSTAT = INFO) nPairsSROCS(nSROPhasesCS,1:2)
 
-<<<<<<< HEAD
             if (INFO /= 0) then
               INFO = 1600 + i;
               return
             end if
-=======
+
         elseif (cSolnPhaseTypeCS(i) == 'SUBQ') then
             ! Do I need to do this?
             ! The SUBQ phase data files seems to not have the magnetic term so skipping this part.
@@ -158,26 +157,17 @@
 
             ! Read in two integers representing the number of species and the number of pairs:
             read (1,*,IOSTAT = INFO) nPairsSROCS(nSROPhasesCS,1:2)
->>>>>>> eececf7a
 
         end if
 
         ! Loop through species in solution phase:
         LOOP_SpeciesInSolnPhase: do j = nSpeciesPhaseCS(i-1) + 1, nSpeciesPhaseCS(i)
 
-<<<<<<< HEAD
-            ! SUBG phases contain a certain number of species, which are necessarily less
-            ! than the number of pair fractions. The # of species indicated in the
-            ! header file actually represents the number of pairs. Therefore, there are
-            ! fewer species listed than what has been allocated.
-            if (cSolnPhaseTypeCS(i) == 'SUBG') then
-=======
             ! SUBG and SUBQ phases contain a certain number of species, which are necessarily less
             ! than the number of pair fractions. The # of species indicated in the
             ! header file actually represents the number of pairs. Therefore, there are
             ! fewer species listed than what has been allocated.
             if (cSolnPhaseTypeCS(i) == 'SUBG' .OR. cSolnPhaseTypeCS(i) == 'SUBQ') then
->>>>>>> eececf7a
                 if (j >= nSpeciesPhaseCS(i-1) + 1 + nPairsSROCS(nSROPhasesCS,1) ) then
                     exit LOOP_SpeciesInSolnPhase
                 end if
@@ -190,11 +180,6 @@
             ! Store the phase index corresponding to the current species:
             iPhaseCS(j) = i
 
-<<<<<<< HEAD
-            ! The following subroutine parses the Gibbs energy equations (entries 3-5):
-            call ParseCSDataBlockGibbs(i,j,iCounterGibbsEqn)
-
-=======
             if (cSolnPhaseTypeCS(i) == 'SUBQ') then
               ! The following subroutine parses the Gibbs energy equations (entries 3-5):
               call ParseCSDataBlockGibbs(i,j,iCounterGibbsEqn)
@@ -204,7 +189,6 @@
               ! The following subroutine parses the Gibbs energy equations (entries 3-5):
               call ParseCSDataBlockGibbs(i,j,iCounterGibbsEqn)
             endif
->>>>>>> eececf7a
 
             ! Entry 6: Definition of temperature and pressure dependence terms (I don't understand the reasoning):
             if (cSolnPhaseTypeCS(i) == 'QKTO') then
@@ -253,15 +237,12 @@
                 ! Parse the data-block section for SUBG phases:
                 call ParseCSDataBlockSUBG(i)
 
-<<<<<<< HEAD
-=======
             ! Quadruplet quasichemical model:
             case ('SUBQ')
 
                 ! Parse the data-block section for SUBQ phases:
                 call ParseCSDataBlockSUBQ(i)
 
->>>>>>> eececf7a
             case default
 
                 ! The solution phase type is not supported. Report an error.
