--- conflicted
+++ resolved
@@ -729,45 +729,6 @@
                             ! sublattice l):
                             iRegularParam(n,k+1) = (10000 * l) + iConstituentPass(nCounter,s,m)
                         end do
-<<<<<<< HEAD
-=======
-
-                        iSUBIParamData(n,:) = 0
-
-                        ! LOOP_SUBI_CASES: Sets up a loop to distinguish the various SUBI case types
-                        LOOP_SUBI_CASES: do k = 2,iRegularParam(n,1) + 1
-                            s = 0
-                            c = 0
-
-                            ! Number of parameters in mixing case
-                            iSUBIParamData(n,1) = iRegularParam(n,1)
-
-                            ! Determine constituent and sublattice indices:
-                            c = MOD(iRegularParam(n,k), 10000)
-                            s = iRegularParam(n,k) - c
-                            s = s / 10000
-
-                            ! Cation
-                            if (dSublatticeCharge(iPhaseSublattice(i),s,c) > 0) then
-                                iSUBIParamData(n,2) = iSUBIParamData(n,2) + 1
-                            ! Neutral
-                            else if (dSublatticeCharge(iPhaseSublattice(i),s,c) == 0) then
-                                iSUBIParamData(n,3) = iSUBIParamData(n,3) + 1
-                            ! Vacancy
-                            else if (cConstituentNameSUB(iPhaseSublattice(i),s,c) == 'Va') then
-                                iSUBIParamData(n,4) = iSUBIParamData(n,4) + 1
-                            ! Anion
-                            else
-                                iSUBIParamData(n,5) = iSUBIParamData(n,5) + 1
-                                ! Checking for cases with Dl
-                                if ((iSUBIParamData(n,5) > 0) .AND. &
-                                    ((iSUBIParamData(n,1) - iSUBIParamData(n,2)) > 1)) then
-                                    ! if Dl present
-                                    iSUBIParamData(n,6) = 1
-                                end if
-                            end if
-                        end do LOOP_SUBI_CASES
->>>>>>> da5a475b
                 end select
             end if IF_ParamPass
         end do LOOP_Param
