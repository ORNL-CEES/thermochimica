--- conflicted
+++ resolved
@@ -85,11 +85,7 @@
             (DABS((dElementPotential(3)*dIdealConstant*dTemperature - pcheck3)/pcheck3) < 1D-3)) then
             loop_checkPhases: do i = 1, nSolnPhases
                 k = -iAssemblage(nElements + 1 - i)
-<<<<<<< HEAD
                 if (cSolnPhaseName(k) == 'IONIC_LIQ') then
-=======
-                if ((cSolnPhaseName(k) == 'IONIC_LIQ#1') .OR. (cSolnPhaseName(k) == 'IONIC_LIQ#2')) then
->>>>>>> 0ac91c18
                     do j = 1, 2
                         do l = 1, nConstituentSublattice(i,j)
                             if (TRIM(ADJUSTL(cConstituentNameSUB(i,j,l))) == 'CR+3') then
